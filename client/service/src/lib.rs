// This file is part of Substrate.

// Copyright (C) 2017-2021 Parity Technologies (UK) Ltd.
// SPDX-License-Identifier: GPL-3.0-or-later WITH Classpath-exception-2.0

// This program is free software: you can redistribute it and/or modify
// it under the terms of the GNU General Public License as published by
// the Free Software Foundation, either version 3 of the License, or
// (at your option) any later version.

// This program is distributed in the hope that it will be useful,
// but WITHOUT ANY WARRANTY; without even the implied warranty of
// MERCHANTABILITY or FITNESS FOR A PARTICULAR PURPOSE. See the
// GNU General Public License for more details.

// You should have received a copy of the GNU General Public License
// along with this program. If not, see <https://www.gnu.org/licenses/>.

//! Substrate service. Starts a thread that spins up the network, client, and extrinsic pool.
//! Manages communication between them.

#![warn(missing_docs)]
#![recursion_limit = "1024"]

pub mod chain_ops;
pub mod config;
pub mod error;

mod builder;
#[cfg(feature = "test-helpers")]
pub mod client;
#[cfg(not(feature = "test-helpers"))]
mod client;
mod metrics;
mod task_manager;

<<<<<<< HEAD
use std::pin::Pin;
use std::collections::HashMap;
use std::task::Poll;

use futures::{FutureExt, Stream, StreamExt, stream};
use sc_network::PeerId;
use log::{warn, debug, error};
use codec::{Encode, Decode};
use sp_runtime::generic::BlockId;
use sp_runtime::traits::{Block as BlockT, Header as HeaderT};
=======
use std::{collections::HashMap, io, net::SocketAddr, pin::Pin, task::Poll};

use codec::{Decode, Encode};
use futures::{compat::*, stream, Future, FutureExt, Stream, StreamExt};
use log::{debug, error, warn};
>>>>>>> b9d86e1e
use parity_util_mem::MallocSizeOf;
use sc_network::PeerId;
use sp_runtime::{
	generic::BlockId,
	traits::{Block as BlockT, Header as HeaderT},
};
use sp_utils::mpsc::TracingUnboundedReceiver;
use jsonrpsee::RpcModule;
use sc_rpc::{DenyUnsafe, SubscriptionTaskExecutor};

<<<<<<< HEAD
pub use self::error::Error;
pub use self::builder::{
	new_full_client, new_db_backend, new_client, new_full_parts, new_light_parts,
	spawn_tasks, build_network, build_offchain_workers,
	BuildNetworkParams, KeystoreContainer, NetworkStarter, SpawnTasksParams, TFullClient, TLightClient,
	TFullBackend, TLightBackend, TLightBackendWithHash, TLightClientWithBackend,
	TFullCallExecutor, TLightCallExecutor,
=======
pub use self::{
	builder::{
		build_network, build_offchain_workers, new_client, new_db_backend, new_full_client,
		new_full_parts, new_light_parts, spawn_tasks, BuildNetworkParams, KeystoreContainer,
		NetworkStarter, NoopRpcExtensionBuilder, RpcExtensionBuilder, SpawnTasksParams,
		TFullBackend, TFullCallExecutor, TFullClient, TLightBackend, TLightBackendWithHash,
		TLightCallExecutor, TLightClient, TLightClientWithBackend,
	},
	client::{ClientConfig, LocalCallExecutor},
	error::Error,
>>>>>>> b9d86e1e
};
pub use config::{
	BasePath, Configuration, DatabaseSource, KeepBlocks, PruningMode, Role, RpcMethods,
	TaskExecutor, TaskType, TransactionStorageMode,
};
pub use sc_chain_spec::{
	ChainSpec, ChainType, Extension as ChainSpecExtension, GenericChainSpec, NoExtension,
	Properties, RuntimeGenesis,
};
<<<<<<< HEAD
pub use sc_transaction_pool_api::{TransactionPool, InPoolTransaction, error::IntoPoolError};
pub use sc_transaction_pool::Options as TransactionPoolOptions;
=======
use sc_client_api::{blockchain::HeaderBackend, BlockchainEvents};
pub use sc_consensus::ImportQueue;
>>>>>>> b9d86e1e
pub use sc_executor::NativeExecutionDispatch;
#[doc(hidden)]
pub use sc_network::config::{OnDemand, TransactionImport, TransactionImportFuture};
pub use sc_rpc::Metadata as RpcMetadata;
pub use sc_tracing::TracingReceiver;
pub use sc_transaction_pool::Options as TransactionPoolOptions;
pub use sc_transaction_pool_api::{error::IntoPoolError, InPoolTransaction, TransactionPool};
#[doc(hidden)]
pub use std::{ops::Deref, result::Result, sync::Arc};
pub use task_manager::{SpawnTaskHandle, TaskManager};

const DEFAULT_PROTOCOL_ID: &str = "sup";

/// A type that implements `MallocSizeOf` on native but not wasm.
#[cfg(not(target_os = "unknown"))]
pub trait MallocSizeOfWasm: MallocSizeOf {}
#[cfg(target_os = "unknown")]
pub trait MallocSizeOfWasm {}
#[cfg(not(target_os = "unknown"))]
impl<T: MallocSizeOf> MallocSizeOfWasm for T {}
#[cfg(target_os = "unknown")]
impl<T> MallocSizeOfWasm for T {}

<<<<<<< HEAD
=======
/// RPC handlers that can perform RPC queries.
#[derive(Clone)]
pub struct RpcHandlers(
	Arc<jsonrpc_core::MetaIoHandler<sc_rpc::Metadata, sc_rpc_server::RpcMiddleware>>,
);

impl RpcHandlers {
	/// Starts an RPC query.
	///
	/// The query is passed as a string and must be a JSON text similar to what an HTTP client
	/// would for example send.
	///
	/// Returns a `Future` that contains the optional response.
	///
	/// If the request subscribes you to events, the `Sender` in the `RpcSession` object is used to
	/// send back spontaneous events.
	pub fn rpc_query(
		&self,
		mem: &RpcSession,
		request: &str,
	) -> Pin<Box<dyn Future<Output = Option<String>> + Send>> {
		self.0
			.handle_request(request, mem.metadata.clone())
			.compat()
			.map(|res| res.expect("this should never fail"))
			.boxed()
	}

	/// Provides access to the underlying `MetaIoHandler`
	pub fn io_handler(
		&self,
	) -> Arc<jsonrpc_core::MetaIoHandler<sc_rpc::Metadata, sc_rpc_server::RpcMiddleware>> {
		self.0.clone()
	}
}

>>>>>>> b9d86e1e
/// An incomplete set of chain components, but enough to run the chain ops subcommands.
pub struct PartialComponents<Client, Backend, SelectChain, ImportQueue, TransactionPool, Other> {
	/// A shared client instance.
	pub client: Arc<Client>,
	/// A shared backend instance.
	pub backend: Arc<Backend>,
	/// The chain task manager.
	pub task_manager: TaskManager,
	/// A keystore container instance..
	pub keystore_container: KeystoreContainer,
	/// A chain selection algorithm instance.
	pub select_chain: SelectChain,
	/// An import queue.
	pub import_queue: ImportQueue,
	/// A shared transaction pool.
	pub transaction_pool: Arc<TransactionPool>,
	/// RPC module builder.
	pub rpc_builder: Box<dyn FnOnce(DenyUnsafe, Arc<SubscriptionTaskExecutor>) -> RpcModule<()>>,
	/// Everything else that needs to be passed into the main build function.
	pub other: Other,
}

/// Builds a never-ending future that continuously polls the network.
///
/// The `status_sink` contain a list of senders to send a periodic network status to.
async fn build_network_future<
	B: BlockT,
	C: BlockchainEvents<B> + HeaderBackend<B>,
	H: sc_network::ExHashT,
>(
	role: Role,
	mut network: sc_network::NetworkWorker<B, H>,
	client: Arc<C>,
	mut rpc_rx: TracingUnboundedReceiver<sc_rpc::system::Request<B>>,
	should_have_peers: bool,
	announce_imported_blocks: bool,
) {
	let mut imported_blocks_stream = client.import_notification_stream().fuse();

	// Current best block at initialization, to report to the RPC layer.
	let starting_block = client.info().best_number;

	// Stream of finalized blocks reported by the client.
	let mut finality_notification_stream = {
		let mut finality_notification_stream = client.finality_notification_stream().fuse();

		// We tweak the `Stream` in order to merge together multiple items if they happen to be
		// ready. This way, we only get the latest finalized block.
		stream::poll_fn(move |cx| {
			let mut last = None;
			while let Poll::Ready(Some(item)) =
				Pin::new(&mut finality_notification_stream).poll_next(cx)
			{
				last = Some(item);
			}
			if let Some(last) = last {
				Poll::Ready(Some(last))
			} else {
				Poll::Pending
			}
		})
		.fuse()
	};

	loop {
		futures::select! {
			// List of blocks that the client has imported.
			notification = imported_blocks_stream.next() => {
				let notification = match notification {
					Some(n) => n,
					// If this stream is shut down, that means the client has shut down, and the
					// most appropriate thing to do for the network future is to shut down too.
					None => return,
				};

				if announce_imported_blocks {
					network.service().announce_block(notification.hash, None);
				}

				if notification.is_new_best {
					network.service().new_best_block_imported(
						notification.hash,
						notification.header.number().clone(),
					);
				}
			}

			// List of blocks that the client has finalized.
			notification = finality_notification_stream.select_next_some() => {
				network.on_block_finalized(notification.hash, notification.header);
			}

			// Answer incoming RPC requests.
			request = rpc_rx.select_next_some() => {
				match request {
					sc_rpc::system::Request::Health(sender) => {
						let _ = sender.send(sc_rpc::system::Health {
							peers: network.peers_debug_info().len(),
							is_syncing: network.service().is_major_syncing(),
							should_have_peers,
						});
					},
					sc_rpc::system::Request::LocalPeerId(sender) => {
						let _ = sender.send(network.local_peer_id().to_base58());
					},
					sc_rpc::system::Request::LocalListenAddresses(sender) => {
						let peer_id = network.local_peer_id().clone().into();
						let p2p_proto_suffix = sc_network::multiaddr::Protocol::P2p(peer_id);
						let addresses = network.listen_addresses()
							.map(|addr| addr.clone().with(p2p_proto_suffix.clone()).to_string())
							.collect();
						let _ = sender.send(addresses);
					},
					sc_rpc::system::Request::Peers(sender) => {
						let _ = sender.send(network.peers_debug_info().into_iter().map(|(peer_id, p)|
							sc_rpc::system::PeerInfo {
								peer_id: peer_id.to_base58(),
								roles: format!("{:?}", p.roles),
								best_hash: p.best_hash,
								best_number: p.best_number,
							}
						).collect());
					}
					sc_rpc::system::Request::NetworkState(sender) => {
						if let Some(network_state) = serde_json::to_value(&network.network_state()).ok() {
							let _ = sender.send(network_state);
						}
					}
					sc_rpc::system::Request::NetworkAddReservedPeer(peer_addr, sender) => {
						let x = network.add_reserved_peer(peer_addr)
							.map_err(sc_rpc::system::error::Error::MalformattedPeerArg);
						let _ = sender.send(x);
					}
					sc_rpc::system::Request::NetworkRemoveReservedPeer(peer_id, sender) => {
						let _ = match peer_id.parse::<PeerId>() {
							Ok(peer_id) => {
								network.remove_reserved_peer(peer_id);
								sender.send(Ok(()))
							}
							Err(e) => sender.send(Err(sc_rpc::system::error::Error::MalformattedPeerArg(
								e.to_string(),
							))),
						};
					}
					sc_rpc::system::Request::NetworkReservedPeers(sender) => {
						let reserved_peers = network.reserved_peers();
						let reserved_peers = reserved_peers
							.map(|peer_id| peer_id.to_base58())
							.collect();

						let _ = sender.send(reserved_peers);
					}
					sc_rpc::system::Request::NodeRoles(sender) => {
						use sc_rpc::system::NodeRole;

						let node_role = match role {
							Role::Authority { .. } => NodeRole::Authority,
							Role::Light => NodeRole::LightClient,
							Role::Full => NodeRole::Full,
						};

						let _ = sender.send(vec![node_role]);
					}
					sc_rpc::system::Request::SyncState(sender) => {
						use sc_rpc::system::SyncState;

						let _ = sender.send(SyncState {
							starting_block: starting_block,
							current_block: client.info().best_number,
							highest_block: network.best_seen_block(),
						});
					}
				}
			}

			// The network worker has done something. Nothing special to do, but could be
			// used in the future to perform actions in response of things that happened on
			// the network.
			_ = (&mut network).fuse() => {}
		}
	}
}

#[cfg(not(target_os = "unknown"))]
// Wrapper for HTTP and WS servers that makes sure they are properly shut down.
// TODO(niklasad1): WsSocket server is not fully "closeable" at the moment.
mod waiting {
	pub struct HttpServer(pub Option<sc_rpc_server::HttpServer>);

	impl Drop for HttpServer {
		fn drop(&mut self) {
			if let Some(mut server) = self.0.take() {
				let _ = futures::executor::block_on(server.stop());
				let _ = futures::executor::block_on(server.wait_for_stop());
			}
		}
	}

	pub struct WsServer(pub Option<sc_rpc_server::WsServer>);

	impl Drop for WsServer {
		fn drop(&mut self) {
			if let Some(mut server) = self.0.take() {
				let _ = futures::executor::block_on(server.stop());
				let _ = futures::executor::block_on(server.wait_for_stop());
			}
		}
	}
}

/// Starts RPC servers that run in their own thread, and returns an opaque object that keeps them alive.
/// Once this is called, no more methods can be added to the server.
#[cfg(not(target_os = "unknown"))]
<<<<<<< HEAD
async fn start_rpc_servers<R>(
	config: &Configuration,
	gen_rpc_module: R,
) -> Result<Box<dyn std::any::Any + Send + Sync>, error::Error>
where
	R: FnOnce(sc_rpc::DenyUnsafe) -> RpcModule<()>,
{
	let module = gen_rpc_module(sc_rpc::DenyUnsafe::Yes);
	let ws_addr = config.rpc_ws.unwrap_or_else(|| "127.0.0.1:9944".parse().unwrap());
	let http_addr = config.rpc_http.unwrap_or_else(|| "127.0.0.1:9933".parse().unwrap());

	let http = sc_rpc_server::start_http(
		http_addr,
		config.rpc_http_threads,
		config.rpc_cors.as_ref(),
		config.rpc_max_payload,
		module.clone(),
	).await?;

	let ws = sc_rpc_server::start_ws(
		ws_addr,
		Some(4),
		config.rpc_ws_max_connections,
		config.rpc_cors.as_ref(),
		config.rpc_max_payload,
		module,
	).await?;

	Ok(Box::new((http, ws)))
=======
fn start_rpc_servers<
	H: FnMut(
		sc_rpc::DenyUnsafe,
		sc_rpc_server::RpcMiddleware,
	) -> Result<sc_rpc_server::RpcHandler<sc_rpc::Metadata>, Error>,
>(
	config: &Configuration,
	mut gen_handler: H,
	rpc_metrics: sc_rpc_server::RpcMetrics,
) -> Result<Box<dyn std::any::Any + Send + Sync>, Error> {
	fn maybe_start_server<T, F>(
		address: Option<SocketAddr>,
		mut start: F,
	) -> Result<Option<T>, Error>
	where
		F: FnMut(&SocketAddr) -> Result<T, Error>,
	{
		address
			.map(|mut address| {
				start(&address).or_else(|e| match e {
					Error::Io(e) => match e.kind() {
						io::ErrorKind::AddrInUse | io::ErrorKind::PermissionDenied => {
							warn!("Unable to bind RPC server to {}. Trying random port.", address);
							address.set_port(0);
							start(&address)
						},
						_ => Err(e.into()),
					},
					e => Err(e),
				})
			})
			.transpose()
	}

	fn deny_unsafe(addr: &SocketAddr, methods: &RpcMethods) -> sc_rpc::DenyUnsafe {
		let is_exposed_addr = !addr.ip().is_loopback();
		match (is_exposed_addr, methods) {
			| (_, RpcMethods::Unsafe) | (false, RpcMethods::Auto) => sc_rpc::DenyUnsafe::No,
			_ => sc_rpc::DenyUnsafe::Yes,
		}
	}

	Ok(Box::new((
		config.rpc_ipc.as_ref().map(|path| {
			sc_rpc_server::start_ipc(
				&*path,
				gen_handler(
					sc_rpc::DenyUnsafe::No,
					sc_rpc_server::RpcMiddleware::new(rpc_metrics.clone(), "ipc"),
				)?,
			)
			.map_err(Error::from)
		}),
		maybe_start_server(config.rpc_http, |address| {
			sc_rpc_server::start_http(
				address,
				config.rpc_http_threads,
				config.rpc_cors.as_ref(),
				gen_handler(
					deny_unsafe(&address, &config.rpc_methods),
					sc_rpc_server::RpcMiddleware::new(rpc_metrics.clone(), "http"),
				)?,
				config.rpc_max_payload,
			)
			.map_err(Error::from)
		})?
		.map(|s| waiting::HttpServer(Some(s))),
		maybe_start_server(config.rpc_ws, |address| {
			sc_rpc_server::start_ws(
				address,
				config.rpc_ws_max_connections,
				config.rpc_cors.as_ref(),
				gen_handler(
					deny_unsafe(&address, &config.rpc_methods),
					sc_rpc_server::RpcMiddleware::new(rpc_metrics.clone(), "ws"),
				)?,
				config.rpc_max_payload,
			)
			.map_err(Error::from)
		})?
		.map(|s| waiting::WsServer(Some(s))),
	)))
>>>>>>> b9d86e1e
}

/// Starts RPC servers that run in their own thread, and returns an opaque object that keeps them alive.
#[cfg(target_os = "unknown")]
fn start_rpc_servers<
<<<<<<< HEAD
	H: FnMut(sc_rpc::DenyUnsafe) -> RpcModule<()>
=======
	H: FnMut(
		sc_rpc::DenyUnsafe,
		sc_rpc_server::RpcMiddleware,
	) -> Result<sc_rpc_server::RpcHandler<sc_rpc::Metadata>, Error>,
>>>>>>> b9d86e1e
>(
	_: &Configuration,
	_: H,
	_: sc_rpc_server::RpcMetrics,
) -> Result<Box<dyn std::any::Any + Send + Sync>, error::Error> {
	Ok(Box::new(()))
}

<<<<<<< HEAD
=======
/// An RPC session. Used to perform in-memory RPC queries (ie. RPC queries that don't go through
/// the HTTP or WebSockets server).
#[derive(Clone)]
pub struct RpcSession {
	metadata: sc_rpc::Metadata,
}

impl RpcSession {
	/// Creates an RPC session.
	///
	/// The `sender` is stored inside the `RpcSession` and is used to communicate spontaneous JSON
	/// messages.
	///
	/// The `RpcSession` must be kept alive in order to receive messages on the sender.
	pub fn new(sender: futures01::sync::mpsc::Sender<String>) -> RpcSession {
		RpcSession { metadata: sender.into() }
	}
}

>>>>>>> b9d86e1e
/// Transaction pool adapter.
pub struct TransactionPoolAdapter<C, P> {
	imports_external_transactions: bool,
	pool: Arc<P>,
	client: Arc<C>,
}

/// Get transactions for propagation.
///
/// Function extracted to simplify the test and prevent creating `ServiceFactory`.
fn transactions_to_propagate<Pool, B, H, E>(pool: &Pool) -> Vec<(H, B::Extrinsic)>
where
	Pool: TransactionPool<Block = B, Hash = H, Error = E>,
	B: BlockT,
	H: std::hash::Hash + Eq + sp_runtime::traits::Member + sp_runtime::traits::MaybeSerialize,
	E: IntoPoolError + From<sc_transaction_pool_api::error::Error>,
{
	pool.ready()
		.filter(|t| t.is_propagable())
		.map(|t| {
			let hash = t.hash().clone();
			let ex: B::Extrinsic = t.data().clone();
			(hash, ex)
		})
		.collect()
}

impl<B, H, C, Pool, E> sc_network::config::TransactionPool<H, B> for TransactionPoolAdapter<C, Pool>
where
	C: sc_network::config::Client<B> + Send + Sync,
	Pool: 'static + TransactionPool<Block = B, Hash = H, Error = E>,
	B: BlockT,
	H: std::hash::Hash + Eq + sp_runtime::traits::Member + sp_runtime::traits::MaybeSerialize,
	E: 'static + IntoPoolError + From<sc_transaction_pool_api::error::Error>,
{
	fn transactions(&self) -> Vec<(H, B::Extrinsic)> {
		transactions_to_propagate(&*self.pool)
	}

	fn hash_of(&self, transaction: &B::Extrinsic) -> H {
		self.pool.hash_of(transaction)
	}

	fn import(&self, transaction: B::Extrinsic) -> TransactionImportFuture {
		if !self.imports_external_transactions {
			debug!("Transaction rejected");
			Box::pin(futures::future::ready(TransactionImport::None));
		}

		let encoded = transaction.encode();
		let uxt = match Decode::decode(&mut &encoded[..]) {
			Ok(uxt) => uxt,
			Err(e) => {
				debug!("Transaction invalid: {:?}", e);
				return Box::pin(futures::future::ready(TransactionImport::Bad))
			},
		};

		let best_block_id = BlockId::hash(self.client.info().best_hash);

		let import_future = self.pool.submit_one(
			&best_block_id,
			sc_transaction_pool_api::TransactionSource::External,
			uxt,
		);
		Box::pin(async move {
			match import_future.await {
				Ok(_) => TransactionImport::NewGood,
				Err(e) => match e.into_pool_error() {
					Ok(sc_transaction_pool_api::error::Error::AlreadyImported(_)) =>
						TransactionImport::KnownGood,
					Ok(e) => {
						debug!("Error adding transaction to the pool: {:?}", e);
						TransactionImport::Bad
					},
					Err(e) => {
						debug!("Error converting pool error: {:?}", e);
						// it is not bad at least, just some internal node logic error, so peer is innocent.
						TransactionImport::KnownGood
					},
				},
			}
		})
	}

	fn on_broadcasted(&self, propagations: HashMap<H, Vec<String>>) {
		self.pool.on_broadcasted(propagations)
	}

	fn transaction(&self, hash: &H) -> Option<B::Extrinsic> {
		self.pool.ready_transaction(hash).and_then(
			// Only propagable transactions should be resolved for network service.
			|tx| if tx.is_propagable() { Some(tx.data().clone()) } else { None },
		)
	}
}

#[cfg(test)]
mod tests {
	use super::*;
	use futures::executor::block_on;
	use sc_transaction_pool::BasicPool;
	use sp_consensus::SelectChain;
	use sp_runtime::traits::BlindCheckable;
	use substrate_test_runtime_client::{
		prelude::*,
		runtime::{Extrinsic, Transfer},
	};

	#[test]
	fn should_not_propagate_transactions_that_are_marked_as_such() {
		// given
		let (client, longest_chain) = TestClientBuilder::new().build_with_longest_chain();
		let client = Arc::new(client);
		let spawner = sp_core::testing::TaskExecutor::new();
		let pool =
			BasicPool::new_full(Default::default(), true.into(), None, spawner, client.clone());
		let source = sp_runtime::transaction_validity::TransactionSource::External;
		let best = block_on(longest_chain.best_chain()).unwrap();
		let transaction = Transfer {
			amount: 5,
			nonce: 0,
			from: AccountKeyring::Alice.into(),
			to: Default::default(),
		}
		.into_signed_tx();
		block_on(pool.submit_one(&BlockId::hash(best.hash()), source, transaction.clone()))
			.unwrap();
		block_on(pool.submit_one(
			&BlockId::hash(best.hash()),
			source,
			Extrinsic::IncludeData(vec![1]),
		))
		.unwrap();
		assert_eq!(pool.status().ready, 2);

		// when
		let transactions = transactions_to_propagate(&*pool);

		// then
		assert_eq!(transactions.len(), 1);
		assert!(transactions[0].1.clone().check().is_ok());
		// this should not panic
		let _ = transactions[0].1.transfer();
	}
}<|MERGE_RESOLUTION|>--- conflicted
+++ resolved
@@ -34,54 +34,32 @@
 mod metrics;
 mod task_manager;
 
-<<<<<<< HEAD
 use std::pin::Pin;
 use std::collections::HashMap;
 use std::task::Poll;
 
 use futures::{FutureExt, Stream, StreamExt, stream};
-use sc_network::PeerId;
 use log::{warn, debug, error};
 use codec::{Encode, Decode};
 use sp_runtime::generic::BlockId;
 use sp_runtime::traits::{Block as BlockT, Header as HeaderT};
-=======
-use std::{collections::HashMap, io, net::SocketAddr, pin::Pin, task::Poll};
-
-use codec::{Decode, Encode};
-use futures::{compat::*, stream, Future, FutureExt, Stream, StreamExt};
-use log::{debug, error, warn};
->>>>>>> b9d86e1e
 use parity_util_mem::MallocSizeOf;
+use sc_client_api::{blockchain::HeaderBackend, BlockchainEvents};
 use sc_network::PeerId;
-use sp_runtime::{
-	generic::BlockId,
-	traits::{Block as BlockT, Header as HeaderT},
-};
 use sp_utils::mpsc::TracingUnboundedReceiver;
 use jsonrpsee::RpcModule;
 use sc_rpc::{DenyUnsafe, SubscriptionTaskExecutor};
 
-<<<<<<< HEAD
-pub use self::error::Error;
-pub use self::builder::{
-	new_full_client, new_db_backend, new_client, new_full_parts, new_light_parts,
-	spawn_tasks, build_network, build_offchain_workers,
-	BuildNetworkParams, KeystoreContainer, NetworkStarter, SpawnTasksParams, TFullClient, TLightClient,
-	TFullBackend, TLightBackend, TLightBackendWithHash, TLightClientWithBackend,
-	TFullCallExecutor, TLightCallExecutor,
-=======
 pub use self::{
 	builder::{
 		build_network, build_offchain_workers, new_client, new_db_backend, new_full_client,
 		new_full_parts, new_light_parts, spawn_tasks, BuildNetworkParams, KeystoreContainer,
-		NetworkStarter, NoopRpcExtensionBuilder, RpcExtensionBuilder, SpawnTasksParams,
+		NetworkStarter, SpawnTasksParams,
 		TFullBackend, TFullCallExecutor, TFullClient, TLightBackend, TLightBackendWithHash,
 		TLightCallExecutor, TLightClient, TLightClientWithBackend,
 	},
 	client::{ClientConfig, LocalCallExecutor},
 	error::Error,
->>>>>>> b9d86e1e
 };
 pub use config::{
 	BasePath, Configuration, DatabaseSource, KeepBlocks, PruningMode, Role, RpcMethods,
@@ -91,17 +69,11 @@
 	ChainSpec, ChainType, Extension as ChainSpecExtension, GenericChainSpec, NoExtension,
 	Properties, RuntimeGenesis,
 };
-<<<<<<< HEAD
-pub use sc_transaction_pool_api::{TransactionPool, InPoolTransaction, error::IntoPoolError};
-pub use sc_transaction_pool::Options as TransactionPoolOptions;
-=======
-use sc_client_api::{blockchain::HeaderBackend, BlockchainEvents};
+
 pub use sc_consensus::ImportQueue;
->>>>>>> b9d86e1e
 pub use sc_executor::NativeExecutionDispatch;
 #[doc(hidden)]
 pub use sc_network::config::{OnDemand, TransactionImport, TransactionImportFuture};
-pub use sc_rpc::Metadata as RpcMetadata;
 pub use sc_tracing::TracingReceiver;
 pub use sc_transaction_pool::Options as TransactionPoolOptions;
 pub use sc_transaction_pool_api::{error::IntoPoolError, InPoolTransaction, TransactionPool};
@@ -121,45 +93,6 @@
 #[cfg(target_os = "unknown")]
 impl<T> MallocSizeOfWasm for T {}
 
-<<<<<<< HEAD
-=======
-/// RPC handlers that can perform RPC queries.
-#[derive(Clone)]
-pub struct RpcHandlers(
-	Arc<jsonrpc_core::MetaIoHandler<sc_rpc::Metadata, sc_rpc_server::RpcMiddleware>>,
-);
-
-impl RpcHandlers {
-	/// Starts an RPC query.
-	///
-	/// The query is passed as a string and must be a JSON text similar to what an HTTP client
-	/// would for example send.
-	///
-	/// Returns a `Future` that contains the optional response.
-	///
-	/// If the request subscribes you to events, the `Sender` in the `RpcSession` object is used to
-	/// send back spontaneous events.
-	pub fn rpc_query(
-		&self,
-		mem: &RpcSession,
-		request: &str,
-	) -> Pin<Box<dyn Future<Output = Option<String>> + Send>> {
-		self.0
-			.handle_request(request, mem.metadata.clone())
-			.compat()
-			.map(|res| res.expect("this should never fail"))
-			.boxed()
-	}
-
-	/// Provides access to the underlying `MetaIoHandler`
-	pub fn io_handler(
-		&self,
-	) -> Arc<jsonrpc_core::MetaIoHandler<sc_rpc::Metadata, sc_rpc_server::RpcMiddleware>> {
-		self.0.clone()
-	}
-}
-
->>>>>>> b9d86e1e
 /// An incomplete set of chain components, but enough to run the chain ops subcommands.
 pub struct PartialComponents<Client, Backend, SelectChain, ImportQueue, TransactionPool, Other> {
 	/// A shared client instance.
@@ -373,7 +306,6 @@
 /// Starts RPC servers that run in their own thread, and returns an opaque object that keeps them alive.
 /// Once this is called, no more methods can be added to the server.
 #[cfg(not(target_os = "unknown"))]
-<<<<<<< HEAD
 async fn start_rpc_servers<R>(
 	config: &Configuration,
 	gen_rpc_module: R,
@@ -403,103 +335,12 @@
 	).await?;
 
 	Ok(Box::new((http, ws)))
-=======
-fn start_rpc_servers<
-	H: FnMut(
-		sc_rpc::DenyUnsafe,
-		sc_rpc_server::RpcMiddleware,
-	) -> Result<sc_rpc_server::RpcHandler<sc_rpc::Metadata>, Error>,
->(
-	config: &Configuration,
-	mut gen_handler: H,
-	rpc_metrics: sc_rpc_server::RpcMetrics,
-) -> Result<Box<dyn std::any::Any + Send + Sync>, Error> {
-	fn maybe_start_server<T, F>(
-		address: Option<SocketAddr>,
-		mut start: F,
-	) -> Result<Option<T>, Error>
-	where
-		F: FnMut(&SocketAddr) -> Result<T, Error>,
-	{
-		address
-			.map(|mut address| {
-				start(&address).or_else(|e| match e {
-					Error::Io(e) => match e.kind() {
-						io::ErrorKind::AddrInUse | io::ErrorKind::PermissionDenied => {
-							warn!("Unable to bind RPC server to {}. Trying random port.", address);
-							address.set_port(0);
-							start(&address)
-						},
-						_ => Err(e.into()),
-					},
-					e => Err(e),
-				})
-			})
-			.transpose()
-	}
-
-	fn deny_unsafe(addr: &SocketAddr, methods: &RpcMethods) -> sc_rpc::DenyUnsafe {
-		let is_exposed_addr = !addr.ip().is_loopback();
-		match (is_exposed_addr, methods) {
-			| (_, RpcMethods::Unsafe) | (false, RpcMethods::Auto) => sc_rpc::DenyUnsafe::No,
-			_ => sc_rpc::DenyUnsafe::Yes,
-		}
-	}
-
-	Ok(Box::new((
-		config.rpc_ipc.as_ref().map(|path| {
-			sc_rpc_server::start_ipc(
-				&*path,
-				gen_handler(
-					sc_rpc::DenyUnsafe::No,
-					sc_rpc_server::RpcMiddleware::new(rpc_metrics.clone(), "ipc"),
-				)?,
-			)
-			.map_err(Error::from)
-		}),
-		maybe_start_server(config.rpc_http, |address| {
-			sc_rpc_server::start_http(
-				address,
-				config.rpc_http_threads,
-				config.rpc_cors.as_ref(),
-				gen_handler(
-					deny_unsafe(&address, &config.rpc_methods),
-					sc_rpc_server::RpcMiddleware::new(rpc_metrics.clone(), "http"),
-				)?,
-				config.rpc_max_payload,
-			)
-			.map_err(Error::from)
-		})?
-		.map(|s| waiting::HttpServer(Some(s))),
-		maybe_start_server(config.rpc_ws, |address| {
-			sc_rpc_server::start_ws(
-				address,
-				config.rpc_ws_max_connections,
-				config.rpc_cors.as_ref(),
-				gen_handler(
-					deny_unsafe(&address, &config.rpc_methods),
-					sc_rpc_server::RpcMiddleware::new(rpc_metrics.clone(), "ws"),
-				)?,
-				config.rpc_max_payload,
-			)
-			.map_err(Error::from)
-		})?
-		.map(|s| waiting::WsServer(Some(s))),
-	)))
->>>>>>> b9d86e1e
 }
 
 /// Starts RPC servers that run in their own thread, and returns an opaque object that keeps them alive.
 #[cfg(target_os = "unknown")]
 fn start_rpc_servers<
-<<<<<<< HEAD
 	H: FnMut(sc_rpc::DenyUnsafe) -> RpcModule<()>
-=======
-	H: FnMut(
-		sc_rpc::DenyUnsafe,
-		sc_rpc_server::RpcMiddleware,
-	) -> Result<sc_rpc_server::RpcHandler<sc_rpc::Metadata>, Error>,
->>>>>>> b9d86e1e
 >(
 	_: &Configuration,
 	_: H,
@@ -508,28 +349,6 @@
 	Ok(Box::new(()))
 }
 
-<<<<<<< HEAD
-=======
-/// An RPC session. Used to perform in-memory RPC queries (ie. RPC queries that don't go through
-/// the HTTP or WebSockets server).
-#[derive(Clone)]
-pub struct RpcSession {
-	metadata: sc_rpc::Metadata,
-}
-
-impl RpcSession {
-	/// Creates an RPC session.
-	///
-	/// The `sender` is stored inside the `RpcSession` and is used to communicate spontaneous JSON
-	/// messages.
-	///
-	/// The `RpcSession` must be kept alive in order to receive messages on the sender.
-	pub fn new(sender: futures01::sync::mpsc::Sender<String>) -> RpcSession {
-		RpcSession { metadata: sender.into() }
-	}
-}
-
->>>>>>> b9d86e1e
 /// Transaction pool adapter.
 pub struct TransactionPoolAdapter<C, P> {
 	imports_external_transactions: bool,
