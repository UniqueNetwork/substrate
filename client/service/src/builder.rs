--- conflicted
+++ resolved
@@ -264,11 +264,7 @@
 			state_pruning: config.state_pruning.clone(),
 			source: config.database.clone(),
 			keep_blocks: config.keep_blocks.clone(),
-<<<<<<< HEAD
-			transaction_storage: config.transaction_storage.clone(),
 			trie_node_cache_settings: Default::default(),
-=======
->>>>>>> c9fc99d2
 		};
 
 		let backend = new_db_backend(db_config)?;
