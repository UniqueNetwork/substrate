[package]
name = "sc-rpc-api"
version = "0.10.0-dev"
authors = ["Parity Technologies <admin@parity.io>"]
edition = "2021"
license = "GPL-3.0-or-later WITH Classpath-exception-2.0"
homepage = "https://substrate.io"
repository = "https://github.com/paritytech/substrate/"
description = "Substrate RPC interfaces."
readme = "README.md"

[package.metadata.docs.rs]
targets = ["x86_64-unknown-linux-gnu"]

[dependencies]
codec = { package = "parity-scale-codec", version = "2.0.0" }
futures = "0.3.16"
<<<<<<< HEAD
tracing = "0.1"
parking_lot = "0.11.1"
=======
jsonrpc-core = "18.0.0"
jsonrpc-core-client = "18.0.0"
jsonrpc-derive = "18.0.0"
jsonrpc-pubsub = "18.0.0"
log = "0.4.8"
parking_lot = "0.11.2"
>>>>>>> 50156013
thiserror = "1.0"
anyhow = "1"

sp-core = { version = "4.1.0-dev", path = "../../primitives/core" }
sp-version = { version = "4.0.0-dev", path = "../../primitives/version" }
sp-runtime = { path = "../../primitives/runtime", version = "4.0.0" }
sc-chain-spec = { path = "../chain-spec", version = "4.0.0-dev" }
<<<<<<< HEAD
=======
serde = { version = "1.0.132", features = ["derive"] }
serde_json = "1.0.71"
>>>>>>> 50156013
sc-transaction-pool-api = { version = "4.0.0-dev", path = "../transaction-pool/api" }
sp-rpc = { version = "4.0.0-dev", path = "../../primitives/rpc" }
sp-tracing = { version = "4.0.0", path = "../../primitives/tracing" }

serde = { version = "1.0.126", features = ["derive"] }
serde_json = "1.0.71"
jsonrpsee = { version = "0.6.1", features = ["server", "macros"] }<|MERGE_RESOLUTION|>--- conflicted
+++ resolved
@@ -15,17 +15,8 @@
 [dependencies]
 codec = { package = "parity-scale-codec", version = "2.0.0" }
 futures = "0.3.16"
-<<<<<<< HEAD
-tracing = "0.1"
-parking_lot = "0.11.1"
-=======
-jsonrpc-core = "18.0.0"
-jsonrpc-core-client = "18.0.0"
-jsonrpc-derive = "18.0.0"
-jsonrpc-pubsub = "18.0.0"
 log = "0.4.8"
 parking_lot = "0.11.2"
->>>>>>> 50156013
 thiserror = "1.0"
 anyhow = "1"
 
@@ -33,15 +24,9 @@
 sp-version = { version = "4.0.0-dev", path = "../../primitives/version" }
 sp-runtime = { path = "../../primitives/runtime", version = "4.0.0" }
 sc-chain-spec = { path = "../chain-spec", version = "4.0.0-dev" }
-<<<<<<< HEAD
-=======
 serde = { version = "1.0.132", features = ["derive"] }
 serde_json = "1.0.71"
->>>>>>> 50156013
 sc-transaction-pool-api = { version = "4.0.0-dev", path = "../transaction-pool/api" }
 sp-rpc = { version = "4.0.0-dev", path = "../../primitives/rpc" }
 sp-tracing = { version = "4.0.0", path = "../../primitives/tracing" }
-
-serde = { version = "1.0.126", features = ["derive"] }
-serde_json = "1.0.71"
 jsonrpsee = { version = "0.6.1", features = ["server", "macros"] }