--- conflicted
+++ resolved
@@ -27,11 +27,6 @@
 serde = { version = "1.0.132", features = ["derive"] }
 serde_json = "1.0.74"
 sc-transaction-pool-api = { version = "4.0.0-dev", path = "../transaction-pool/api" }
-<<<<<<< HEAD
-sp-rpc = { version = "4.0.0-dev", path = "../../primitives/rpc" }
-sp-tracing = { version = "4.0.0", path = "../../primitives/tracing" }
-jsonrpsee = { version = "0.8.0", features = ["server", "macros"] }
-=======
 sp-rpc = { version = "5.0.0", path = "../../primitives/rpc" }
 sp-tracing = { version = "4.0.0", path = "../../primitives/tracing" }
->>>>>>> 7c634204
+jsonrpsee = { version = "0.8.0", features = ["server", "macros"] }