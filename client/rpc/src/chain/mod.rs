// This file is part of Substrate.

// Copyright (C) 2017-2021 Parity Technologies (UK) Ltd.
// SPDX-License-Identifier: GPL-3.0-or-later WITH Classpath-exception-2.0

// This program is free software: you can redistribute it and/or modify
// it under the terms of the GNU General Public License as published by
// the Free Software Foundation, either version 3 of the License, or
// (at your option) any later version.

// This program is distributed in the hope that it will be useful,
// but WITHOUT ANY WARRANTY; without even the implied warranty of
// MERCHANTABILITY or FITNESS FOR A PARTICULAR PURPOSE. See the
// GNU General Public License for more details.

// You should have received a copy of the GNU General Public License
// along with this program. If not, see <https://www.gnu.org/licenses/>.

//! Substrate blockchain API.

mod chain_full;
mod chain_light;
mod helpers;

#[cfg(test)]
mod tests;

use std::sync::Arc;

use crate::SubscriptionTaskExecutor;

use jsonrpsee::{
	types::{async_trait, JsonRpcResult},
	SubscriptionSink,
};
use sc_client_api::{
	light::{Fetcher, RemoteBlockchain},
	BlockchainEvents,
};
use sp_rpc::{list::ListOrValue, number::NumberOrHex};
use sp_runtime::{
	generic::{BlockId, SignedBlock},
	traits::{Block as BlockT, Header, NumberFor},
};

use self::error::Error;

use sc_client_api::BlockBackend;
pub use sc_rpc_api::chain::*;
use sp_blockchain::HeaderBackend;

/// Blockchain backend API
#[async_trait::async_trait]
trait ChainBackend<Client, Block: BlockT>: Send + Sync + 'static
where
	Block: BlockT + 'static,
	Block::Header: Unpin,
	Client: HeaderBackend<Block> + BlockchainEvents<Block> + 'static,
{
	/// Get client reference.
	fn client(&self) -> &Arc<Client>;

	/// Tries to unwrap passed block hash, or uses best block hash otherwise.
	fn unwrap_or_best(&self, hash: Option<Block::Hash>) -> Block::Hash {
		match hash.into() {
			None => self.client().info().best_hash,
			Some(hash) => hash,
		}
	}

	/// Get header of a relay chain block.
	async fn header(&self, hash: Option<Block::Hash>) -> Result<Option<Block::Header>, Error>;

	/// Get header and body of a relay chain block.
	async fn block(&self, hash: Option<Block::Hash>) -> Result<Option<SignedBlock<Block>>, Error>;

	/// Get hash of the n-th block in the canon chain.
	///
	/// By default returns latest block hash.
	fn block_hash(&self, number: Option<NumberOrHex>) -> Result<Option<Block::Hash>, Error> {
		match number {
			None => Ok(Some(self.client().info().best_hash)),
			Some(num_or_hex) => {
				use std::convert::TryInto;

				// FIXME <2329>: Database seems to limit the block number to u32 for no reason
				let block_num: u32 = num_or_hex.try_into().map_err(|_| {
					Error::Other(format!(
						"`{:?}` > u32::MAX, the max block number is u32.",
						num_or_hex
					))
				})?;
				let block_num = <NumberFor<Block>>::from(block_num);
				Ok(self
					.client()
					.header(BlockId::number(block_num))
					.map_err(client_err)?
					.map(|h| h.hash()))
			},
		}
	}

	/// Get hash of the last finalized block in the canon chain.
	fn finalized_head(&self) -> Result<Block::Hash, Error> {
		Ok(self.client().info().finalized_hash)
	}

	/// All new head subscription
	fn subscribe_all_heads(&self, sink: SubscriptionSink) -> Result<(), Error>;

	/// New best head subscription
	fn subscribe_new_heads(&self, sink: SubscriptionSink) -> Result<(), Error>;

	/// Finalized head subscription
	fn subscribe_finalized_heads(&self, sink: SubscriptionSink) -> Result<(), Error>;
}

/// Create new state API that works on full node.
pub fn new_full<Block: BlockT, Client>(
	client: Arc<Client>,
	executor: Arc<SubscriptionTaskExecutor>,
) -> Chain<Block, Client>
where
	Block: BlockT + 'static,
	Block::Header: Unpin,
	Client: BlockBackend<Block> + HeaderBackend<Block> + BlockchainEvents<Block> + 'static,
{
	Chain { backend: Box::new(self::chain_full::FullChain::new(client, executor)) }
}

/// Create new state API that works on light node.
pub fn new_light<Block: BlockT, Client, F: Fetcher<Block>>(
	client: Arc<Client>,
	executor: Arc<SubscriptionTaskExecutor>,
	remote_blockchain: Arc<dyn RemoteBlockchain<Block>>,
	fetcher: Arc<F>,
) -> Chain<Block, Client>
where
	Block: BlockT + 'static,
	Block::Header: Unpin,
	Client: BlockBackend<Block> + HeaderBackend<Block> + BlockchainEvents<Block> + 'static,
	F: Send + Sync + 'static,
{
	Chain {
		backend: Box::new(self::chain_light::LightChain::new(
			client,
			remote_blockchain,
			fetcher,
			executor,
		)),
	}
}

/// Chain API with subscriptions support.
pub struct Chain<Block: BlockT, Client> {
	backend: Box<dyn ChainBackend<Client, Block>>,
}

// TODO(niklasad1): check if those DeserializeOwned bounds are really required.
#[async_trait]
impl<Block, Client> ChainApiServer<NumberFor<Block>, Block::Hash, Block::Header, SignedBlock<Block>>
	for Chain<Block, Client>
where
	Block: BlockT + 'static,
	Block::Header: Unpin,
	Client: HeaderBackend<Block> + BlockchainEvents<Block> + 'static,
{
	async fn header(&self, hash: Option<Block::Hash>) -> JsonRpcResult<Option<Block::Header>> {
		self.backend.header(hash).await.map_err(Into::into)
	}

	async fn block(&self, hash: Option<Block::Hash>) -> JsonRpcResult<Option<SignedBlock<Block>>> {
		self.backend.block(hash).await.map_err(Into::into)
	}

	fn block_hash(
		&self,
		number: Option<ListOrValue<NumberOrHex>>,
	) -> JsonRpcResult<ListOrValue<Option<Block::Hash>>> {
		match number {
			None => self.backend.block_hash(None).map(ListOrValue::Value).map_err(Into::into),
			Some(ListOrValue::Value(number)) => self
				.backend
				.block_hash(Some(number))
				.map(ListOrValue::Value)
				.map_err(Into::into),
			Some(ListOrValue::List(list)) => Ok(ListOrValue::List(
				list.into_iter()
					.map(|number| self.backend.block_hash(Some(number)))
					.collect::<Result<_, _>>()?,
			)),
		}
	}

	fn finalized_head(&self) -> JsonRpcResult<Block::Hash> {
		self.backend.finalized_head().map_err(Into::into)
	}

	fn subscribe_all_heads(&self, sink: SubscriptionSink) {
		let _ = self.backend.subscribe_all_heads(sink);
	}

	fn subscribe_new_heads(&self, sink: SubscriptionSink) {
		let _ = self.backend.subscribe_new_heads(sink);
	}

	fn subscribe_finalized_heads(&self, sink: SubscriptionSink) {
		let _ = self.backend.subscribe_finalized_heads(sink);
	}
<<<<<<< HEAD
=======

	fn subscribe_finalized_heads(
		&self,
		metadata: Self::Metadata,
		subscriber: Subscriber<Block::Header>,
	) {
		self.backend.subscribe_finalized_heads(metadata, subscriber)
	}

	fn unsubscribe_finalized_heads(
		&self,
		metadata: Option<Self::Metadata>,
		id: SubscriptionId,
	) -> RpcResult<bool> {
		self.backend.unsubscribe_finalized_heads(metadata, id)
	}
}

/// Subscribe to new headers.
fn subscribe_headers<Block, Client, F, G, S>(
	client: &Arc<Client>,
	subscriptions: &SubscriptionManager,
	subscriber: Subscriber<Block::Header>,
	best_block_hash: G,
	stream: F,
) where
	Block: BlockT + 'static,
	Block::Header: Unpin,
	Client: HeaderBackend<Block> + 'static,
	F: FnOnce() -> S,
	G: FnOnce() -> Block::Hash,
	S: Stream<Item = std::result::Result<Block::Header, rpc::Error>> + Send + 'static,
{
	subscriptions.add(subscriber, |sink| {
		// send current head right at the start.
		let header = client
			.header(BlockId::Hash(best_block_hash()))
			.map_err(client_err)
			.and_then(|header| {
				header.ok_or_else(|| Error::Other("Best header missing.".to_string()))
			})
			.map_err(Into::into);

		// send further subscriptions
		let stream = stream()
			.inspect_err(|e| warn!("Block notification stream error: {:?}", e))
			.map(|res| Ok(res));

		stream::iter(vec![Ok(header)])
			.chain(stream)
			.forward(sink.sink_map_err(|e| warn!("Error sending notifications: {:?}", e)))
			// we ignore the resulting Stream (if the first stream is over we are unsubscribed)
			.map(|_| ())
	});
>>>>>>> e7b93e1b
}

fn client_err(err: sp_blockchain::Error) -> Error {
	Error::Client(Box::new(err))
}<|MERGE_RESOLUTION|>--- conflicted
+++ resolved
@@ -156,7 +156,6 @@
 	backend: Box<dyn ChainBackend<Client, Block>>,
 }
 
-// TODO(niklasad1): check if those DeserializeOwned bounds are really required.
 #[async_trait]
 impl<Block, Client> ChainApiServer<NumberFor<Block>, Block::Hash, Block::Header, SignedBlock<Block>>
 	for Chain<Block, Client>
@@ -207,63 +206,6 @@
 	fn subscribe_finalized_heads(&self, sink: SubscriptionSink) {
 		let _ = self.backend.subscribe_finalized_heads(sink);
 	}
-<<<<<<< HEAD
-=======
-
-	fn subscribe_finalized_heads(
-		&self,
-		metadata: Self::Metadata,
-		subscriber: Subscriber<Block::Header>,
-	) {
-		self.backend.subscribe_finalized_heads(metadata, subscriber)
-	}
-
-	fn unsubscribe_finalized_heads(
-		&self,
-		metadata: Option<Self::Metadata>,
-		id: SubscriptionId,
-	) -> RpcResult<bool> {
-		self.backend.unsubscribe_finalized_heads(metadata, id)
-	}
-}
-
-/// Subscribe to new headers.
-fn subscribe_headers<Block, Client, F, G, S>(
-	client: &Arc<Client>,
-	subscriptions: &SubscriptionManager,
-	subscriber: Subscriber<Block::Header>,
-	best_block_hash: G,
-	stream: F,
-) where
-	Block: BlockT + 'static,
-	Block::Header: Unpin,
-	Client: HeaderBackend<Block> + 'static,
-	F: FnOnce() -> S,
-	G: FnOnce() -> Block::Hash,
-	S: Stream<Item = std::result::Result<Block::Header, rpc::Error>> + Send + 'static,
-{
-	subscriptions.add(subscriber, |sink| {
-		// send current head right at the start.
-		let header = client
-			.header(BlockId::Hash(best_block_hash()))
-			.map_err(client_err)
-			.and_then(|header| {
-				header.ok_or_else(|| Error::Other("Best header missing.".to_string()))
-			})
-			.map_err(Into::into);
-
-		// send further subscriptions
-		let stream = stream()
-			.inspect_err(|e| warn!("Block notification stream error: {:?}", e))
-			.map(|res| Ok(res));
-
-		stream::iter(vec![Ok(header)])
-			.chain(stream)
-			.forward(sink.sink_map_err(|e| warn!("Error sending notifications: {:?}", e)))
-			// we ignore the resulting Stream (if the first stream is over we are unsubscribed)
-			.map(|_| ())
-	});
->>>>>>> e7b93e1b
 }
 
 fn client_err(err: sp_blockchain::Error) -> Error {
