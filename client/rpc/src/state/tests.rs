--- conflicted
+++ resolved
@@ -21,11 +21,7 @@
 use crate::testing::{timeout_secs, TaskExecutor};
 use assert_matches::assert_matches;
 use futures::{executor, StreamExt};
-<<<<<<< HEAD
 use jsonrpsee::types::{error::SubscriptionClosedError, v2::SubscriptionResponse};
-=======
-use jsonrpsee::types::v2::SubscriptionResponse;
->>>>>>> 1b14b0b6
 use sc_block_builder::BlockBuilderProvider;
 use sc_rpc_api::DenyUnsafe;
 use serde_json::value::to_raw_value;
@@ -241,7 +237,6 @@
 
 #[tokio::test]
 async fn should_notify_about_storage_changes() {
-<<<<<<< HEAD
 	let mut sub_rx = {
 		let mut client = Arc::new(substrate_test_runtime_client::new());
 		let (api, _child) = new_full(
@@ -271,84 +266,67 @@
 	};
 
 	// We should get a message back on our subscription about the storage change:
-	// TODO (jsdw): previously we got back 2 messages here.
-	// TODO (dp): I agree that we differ here. I think `master` always includes the initial value of
-	// the storage?
-=======
-	let mut client = Arc::new(substrate_test_runtime_client::new());
-	let (api, _child) =
-		new_full(client.clone(), SubscriptionTaskExecutor::new(TaskExecutor), DenyUnsafe::No, None);
-
-	let api_rpc = api.into_rpc();
-	let (_sub_id, mut sub_rx) = api_rpc.test_subscription("state_subscribeStorage", None).await;
-
-	// Cause a change:
-	let mut builder = client.new_block(Default::default()).unwrap();
-	builder
-		.push_transfer(runtime::Transfer {
-			from: AccountKeyring::Alice.into(),
-			to: AccountKeyring::Ferdie.into(),
-			amount: 42,
-			nonce: 0,
-		})
-		.unwrap();
-	let block = builder.build().unwrap().block;
-	client.import(BlockOrigin::Own, block).await.unwrap();
-
-	// We should get a message back on our subscription about the storage change:
 	// NOTE: previous versions of the subscription code used to return an empty value for the
 	// "initial" storage change here
->>>>>>> 1b14b0b6
 	let msg = timeout_secs(1, sub_rx.next()).await;
 	assert_matches!(&msg, Ok(Some(json)) => {
 		serde_json::from_str::<SubscriptionResponse<StorageChangeSet<H256>>>(&json).expect("The right kind of response")
 	});
-<<<<<<< HEAD
+
 	let err = timeout_secs(1, sub_rx.next()).await;
 	assert_matches!(&err, Ok(Some(json)) => {
 		serde_json::from_str::<SubscriptionResponse<SubscriptionClosedError>>(&json).expect("The right kind of response")
 	});
-=======
-
-	assert_matches!(timeout_secs(1, sub_rx.next()).await, Err(_));
->>>>>>> 1b14b0b6
 }
 
 #[tokio::test]
 async fn should_send_initial_storage_changes_and_notifications() {
-	let mut client = Arc::new(substrate_test_runtime_client::new());
-	let (api, _child) =
-		new_full(client.clone(), SubscriptionTaskExecutor::new(TaskExecutor), DenyUnsafe::No, None);
-
-	let alice_balance_key =
-		blake2_256(&runtime::system::balance_of_key(AccountKeyring::Alice.into()));
-
-	let api_rpc = api.into_rpc();
-	let (_sub_id, mut sub_rx) = api_rpc
-		.test_subscription(
-			"state_subscribeStorage",
-			Some(to_raw_value(&[StorageKey(alice_balance_key.to_vec())]).unwrap()),
-		)
-		.await;
-
-	let mut builder = client.new_block(Default::default()).unwrap();
-	builder
-		.push_transfer(runtime::Transfer {
-			from: AccountKeyring::Alice.into(),
-			to: AccountKeyring::Ferdie.into(),
-			amount: 42,
-			nonce: 0,
-		})
-		.unwrap();
-	let block = builder.build().unwrap().block;
-	client.import(BlockOrigin::Own, block).await.unwrap();
+	let mut sub_rx = {
+		let mut client = Arc::new(substrate_test_runtime_client::new());
+		let (api, _child) = new_full(
+			client.clone(),
+			SubscriptionTaskExecutor::new(TaskExecutor),
+			DenyUnsafe::No,
+			None,
+		);
+
+		let alice_balance_key =
+			blake2_256(&runtime::system::balance_of_key(AccountKeyring::Alice.into()));
+
+		let api_rpc = api.into_rpc();
+		let (_sub_id, sub_rx) = api_rpc
+			.test_subscription(
+				"state_subscribeStorage",
+				Some(to_raw_value(&[vec![StorageKey(alice_balance_key.to_vec())]]).unwrap()),
+			)
+			.await;
+
+		let mut builder = client.new_block(Default::default()).unwrap();
+		builder
+			.push_transfer(runtime::Transfer {
+				from: AccountKeyring::Alice.into(),
+				to: AccountKeyring::Ferdie.into(),
+				amount: 42,
+				nonce: 0,
+			})
+			.unwrap();
+		let block = builder.build().unwrap().block;
+		client.import(BlockOrigin::Own, block).await.unwrap();
+
+		sub_rx
+	};
 
 	// Check for the correct number of notifications
 	let msgs = timeout_secs(5, (&mut sub_rx).take(2).collect::<Vec<_>>()).await;
-	assert_matches!(msgs, Ok(_));
+	assert_matches!(&msgs, Ok(json_vals) => {
+		let vals: Vec<_> = json_vals.iter().map(|json| serde_json::from_str::<SubscriptionResponse<StorageChangeSet<H256>>>(&json).expect("The right kind of response")).collect();
+	});
 
 	// No more messages to follow
-	assert_matches!(timeout_secs(1, sub_rx.next()).await, Ok(None));
+	let err = timeout_secs(1, sub_rx.next()).await;
+	assert_matches!(&err, Ok(Some(json)) => {
+		serde_json::from_str::<SubscriptionResponse<SubscriptionClosedError>>(&json).expect("The right kind of response")
+	});
 }
 
 #[tokio::test]
@@ -608,14 +586,7 @@
 	// assert initial version sent.
 	assert_matches!(timeout_secs(1, sub_rx.next()).await, Ok(Some(_)));
 
-<<<<<<< HEAD
-	// TODO (jsdw): The channel remains open here, so waiting for another message will time out.
-	// Previously the channel returned None.
-	// TODO (dp): I think this is a valid concern; our version swallows the `None` (in the
-	// `take_while` call I guess?). I guess this test does what is says on the tin though: check
-	// that we get the current runtime version when subscribing.
-=======
->>>>>>> 1b14b0b6
+	// TODO(niklasad1): make sure we get subscription closed here.
 	assert_matches!(timeout_secs(1, sub_rx.next()).await, Err(_));
 }
 
