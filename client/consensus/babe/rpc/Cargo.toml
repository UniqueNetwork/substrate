--- conflicted
+++ resolved
@@ -16,12 +16,6 @@
 jsonrpsee = { git = "https://github.com/paritytech/jsonrpsee", branch = "master", features = ["server"] }
 sc-consensus-babe = { version = "0.10.0-dev", path = "../" }
 sc-rpc-api = { version = "0.10.0-dev", path = "../../../rpc-api" }
-<<<<<<< HEAD
-=======
-jsonrpc-core = "18.0.0"
-jsonrpc-core-client = "18.0.0"
-jsonrpc-derive = "18.0.0"
->>>>>>> d2a43d47
 sp-consensus-babe = { version = "0.10.0-dev", path = "../../../../primitives/consensus/babe" }
 serde = { version = "1.0.126", features=["derive"] }
 sp-blockchain = { version = "4.0.0-dev", path = "../../../../primitives/blockchain" }
