--- conflicted
+++ resolved
@@ -39,28 +39,15 @@
 	"frame-support/std",
 	"frame-system/std",
 	"hex",
-<<<<<<< HEAD
-	"libsecp256k1/std",
-	"log/std",
-	"pallet-beefy/std",
-	"pallet-mmr-primitives/std",
-	"pallet-mmr/std",
-	"pallet-session/std",
-=======
 	"log/std",
 	"pallet-beefy/std",
 	"pallet-mmr/std",
 	"pallet-session/std",
 	"scale-info/std",
->>>>>>> b195d0a5
 	"serde",
 	"sp-core/std",
 	"sp-io/std",
 	"sp-runtime/std",
 	"sp-std/std",
-<<<<<<< HEAD
 ]
-try-runtime = ["frame-support/try-runtime"]
-=======
-]
->>>>>>> b195d0a5
+try-runtime = ["frame-support/try-runtime"]