--- conflicted
+++ resolved
@@ -15,7 +15,7 @@
 [dependencies]
 codec = { package = "parity-scale-codec", version = "2.0.0" }
 jsonrpsee = { version = "0.7.0", features = ["server", "macros"] }
-serde_json = "1.0.71"
+serde_json = "1.0.74"
 serde = { version = "1.0.132", features = ["derive"] }
 
 sp-api = { version = "4.0.0-dev", path = "../../../primitives/api" }
@@ -23,11 +23,4 @@
 sp-core = { version = "4.1.0-dev", path = "../../../primitives/core" }
 sp-runtime = { version = "4.0.0", path = "../../../primitives/runtime" }
 
-<<<<<<< HEAD
-pallet-mmr-primitives = { version = "4.0.0-dev", path = "../primitives" }
-=======
-pallet-mmr-primitives = { version = "4.0.0-dev", path = "../primitives" }
-
-[dev-dependencies]
-serde_json = "1.0.74"
->>>>>>> 00441219
+pallet-mmr-primitives = { version = "4.0.0-dev", path = "../primitives" }