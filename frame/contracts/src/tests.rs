// This file is part of Substrate.

// Copyright (C) 2018-2022 Parity Technologies (UK) Ltd.
// SPDX-License-Identifier: Apache-2.0

// Licensed under the Apache License, Version 2.0 (the "License");
// you may not use this file except in compliance with the License.
// You may obtain a copy of the License at
//
// 	http://www.apache.org/licenses/LICENSE-2.0
//
// Unless required by applicable law or agreed to in writing, software
// distributed under the License is distributed on an "AS IS" BASIS,
// WITHOUT WARRANTIES OR CONDITIONS OF ANY KIND, either express or implied.
// See the License for the specific language governing permissions and
// limitations under the License.

use crate::{
	chain_extension::{
		ChainExtension, Environment, Ext, InitState, Result as ExtensionResult, RetVal,
		ReturnFlags, SysConfig, UncheckedFrom,
	},
	exec::Frame,
	storage::Storage,
	wasm::{PrefabWasmModule, ReturnCode as RuntimeReturnCode},
	weights::WeightInfo,
	BalanceOf, Code, CodeStorage, Config, ContractInfoOf, DefaultAddressGenerator, Error, Pallet,
	Schedule,
};
use assert_matches::assert_matches;
use codec::Encode;
use frame_support::{
	assert_err, assert_err_ignore_postinfo, assert_noop, assert_ok,
	dispatch::DispatchErrorWithPostInfo,
	parameter_types,
	storage::child,
	traits::{
		BalanceStatus, ConstU32, ConstU64, Contains, Currency, OnInitialize, ReservableCurrency,
	},
	weights::{constants::WEIGHT_PER_SECOND, DispatchClass, PostDispatchInfo, Weight},
};
use frame_system::{self as system, EventRecord, Phase};
use pretty_assertions::assert_eq;
use sp_core::Bytes;
use sp_io::hashing::blake2_256;
use sp_keystore::{testing::KeyStore, KeystoreExt};
use sp_runtime::{
	testing::{Header, H256},
	traits::{BlakeTwo256, Convert, Hash, IdentityLookup},
	AccountId32,
};
use std::{cell::RefCell, sync::Arc};

use crate as pallet_contracts;

type UncheckedExtrinsic = frame_system::mocking::MockUncheckedExtrinsic<Test>;
type Block = frame_system::mocking::MockBlock<Test>;

frame_support::construct_runtime!(
	pub enum Test where
		Block = Block,
		NodeBlock = Block,
		UncheckedExtrinsic = UncheckedExtrinsic,
	{
		System: frame_system::{Pallet, Call, Config, Storage, Event<T>},
		Balances: pallet_balances::{Pallet, Call, Storage, Config<T>, Event<T>},
		Timestamp: pallet_timestamp::{Pallet, Call, Storage, Inherent},
		Randomness: pallet_randomness_collective_flip::{Pallet, Storage},
		Utility: pallet_utility::{Pallet, Call, Storage, Event},
		Contracts: pallet_contracts::{Pallet, Call, Storage, Event<T>},
	}
);

#[macro_use]
pub mod test_utils {
	use super::{Balances, Test};
	use crate::{exec::AccountIdOf, storage::Storage, CodeHash, Config, ContractInfoOf, Nonce};
	use frame_support::traits::Currency;

	pub fn place_contract(address: &AccountIdOf<Test>, code_hash: CodeHash<Test>) {
		let nonce = <Nonce<Test>>::mutate(|counter| {
			*counter += 1;
			*counter
		});
		let trie_id = Storage::<Test>::generate_trie_id(address, nonce);
		set_balance(address, <Test as Config>::Currency::minimum_balance() * 10);
		let contract = Storage::<Test>::new_contract(&address, trie_id, code_hash).unwrap();
		<ContractInfoOf<Test>>::insert(address, contract);
	}
	pub fn set_balance(who: &AccountIdOf<Test>, amount: u64) {
		let imbalance = Balances::deposit_creating(who, amount);
		drop(imbalance);
	}
	pub fn get_balance(who: &AccountIdOf<Test>) -> u64 {
		Balances::free_balance(who)
	}
	macro_rules! assert_return_code {
		( $x:expr , $y:expr $(,)? ) => {{
			assert_eq!(u32::from_le_bytes($x.data[..].try_into().unwrap()), $y as u32);
		}};
	}
	macro_rules! assert_refcount {
		( $code_hash:expr , $should:expr $(,)? ) => {{
			let is = crate::OwnerInfoOf::<Test>::get($code_hash).map(|m| m.refcount()).unwrap();
			assert_eq!(is, $should);
		}};
	}
}

thread_local! {
	static TEST_EXTENSION: RefCell<TestExtension> = Default::default();
}

pub struct TestExtension {
	enabled: bool,
	last_seen_buffer: Vec<u8>,
	last_seen_inputs: (u32, u32, u32, u32),
}

impl TestExtension {
	fn disable() {
		TEST_EXTENSION.with(|e| e.borrow_mut().enabled = false)
	}

	fn last_seen_buffer() -> Vec<u8> {
		TEST_EXTENSION.with(|e| e.borrow().last_seen_buffer.clone())
	}

	fn last_seen_inputs() -> (u32, u32, u32, u32) {
		TEST_EXTENSION.with(|e| e.borrow().last_seen_inputs.clone())
	}
}

impl Default for TestExtension {
	fn default() -> Self {
		Self { enabled: true, last_seen_buffer: vec![], last_seen_inputs: (0, 0, 0, 0) }
	}
}

impl ChainExtension<Test> for TestExtension {
	fn call<E>(func_id: u32, env: Environment<E, InitState>) -> ExtensionResult<RetVal>
	where
		E: Ext<T = Test>,
		<E::T as SysConfig>::AccountId: UncheckedFrom<<E::T as SysConfig>::Hash> + AsRef<[u8]>,
	{
		match func_id {
			0 => {
				let mut env = env.buf_in_buf_out();
				let input = env.read(2)?;
				env.write(&input, false, None)?;
				TEST_EXTENSION.with(|e| e.borrow_mut().last_seen_buffer = input);
				Ok(RetVal::Converging(func_id))
			},
			1 => {
				let env = env.only_in();
				TEST_EXTENSION.with(|e| {
					e.borrow_mut().last_seen_inputs =
						(env.val0(), env.val1(), env.val2(), env.val3())
				});
				Ok(RetVal::Converging(func_id))
			},
			2 => {
				let mut env = env.buf_in_buf_out();
				let weight = env.read(2)?[1].into();
				env.charge_weight(weight)?;
				Ok(RetVal::Converging(func_id))
			},
			3 => Ok(RetVal::Diverging { flags: ReturnFlags::REVERT, data: vec![42, 99] }),
			_ => {
				panic!("Passed unknown func_id to test chain extension: {}", func_id);
			},
		}
	}

	fn enabled() -> bool {
		TEST_EXTENSION.with(|e| e.borrow().enabled)
	}
}

parameter_types! {
	pub BlockWeights: frame_system::limits::BlockWeights =
		frame_system::limits::BlockWeights::simple_max(Weight{
			computation: 2 * WEIGHT_PER_SECOND,
			bandwidth: 1024,
		});
	pub static ExistentialDeposit: u64 = 1;
}
impl frame_system::Config for Test {
	type BaseCallFilter = frame_support::traits::Everything;
	type BlockWeights = BlockWeights;
	type BlockLength = ();
	type DbWeight = ();
	type Origin = Origin;
	type Index = u64;
	type BlockNumber = u64;
	type Hash = H256;
	type Call = Call;
	type Hashing = BlakeTwo256;
	type AccountId = AccountId32;
	type Lookup = IdentityLookup<Self::AccountId>;
	type Header = Header;
	type Event = Event;
	type BlockHashCount = ConstU64<250>;
	type Version = ();
	type PalletInfo = PalletInfo;
	type AccountData = pallet_balances::AccountData<u64>;
	type OnNewAccount = ();
	type OnKilledAccount = ();
	type SystemWeightInfo = ();
	type SS58Prefix = ();
	type OnSetCode = ();
	type MaxConsumers = frame_support::traits::ConstU32<16>;
}
impl pallet_randomness_collective_flip::Config for Test {}
impl pallet_balances::Config for Test {
	type MaxLocks = ();
	type MaxReserves = ();
	type ReserveIdentifier = [u8; 8];
	type Balance = u64;
	type Event = Event;
	type DustRemoval = ();
	type ExistentialDeposit = ExistentialDeposit;
	type AccountStore = System;
	type WeightInfo = ();
}

impl pallet_timestamp::Config for Test {
	type Moment = u64;
	type OnTimestampSet = ();
	type MinimumPeriod = ConstU64<1>;
	type WeightInfo = ();
}
impl pallet_utility::Config for Test {
	type Event = Event;
	type Call = Call;
	type PalletsOrigin = OriginCaller;
	type WeightInfo = ();
}
parameter_types! {
<<<<<<< HEAD
	pub const MaxValueSize: u32 = 16_384;
	pub const DeletionWeightLimit: Weight = Weight::computation_only(500_000_000_000);
	pub const MaxCodeSize: u32 = 2 * 1024;
=======
>>>>>>> fa778cc1
	pub MySchedule: Schedule<Test> = {
		let mut schedule = <Schedule<Test>>::default();
		// We want stack height to be always enabled for tests so that this
		// instrumentation path is always tested implicitly.
		schedule.limits.stack_height = Some(512);
		schedule
	};
	pub static DepositPerByte: BalanceOf<Test> = 1;
	pub const DepositPerItem: BalanceOf<Test> = 2;
}

impl Convert<Weight, BalanceOf<Self>> for Test {
	fn convert(w: Weight) -> BalanceOf<Self> {
		w.computation
	}
}

/// A filter whose filter function can be swapped at runtime.
pub struct TestFilter;

thread_local! {
	static CALL_FILTER: RefCell<fn(&Call) -> bool> = RefCell::new(|_| true);
}

impl TestFilter {
	pub fn set_filter(filter: fn(&Call) -> bool) {
		CALL_FILTER.with(|fltr| *fltr.borrow_mut() = filter);
	}
}

impl Contains<Call> for TestFilter {
	fn contains(call: &Call) -> bool {
		CALL_FILTER.with(|fltr| fltr.borrow()(call))
	}
}

impl Config for Test {
	type Time = Timestamp;
	type Randomness = Randomness;
	type Currency = Balances;
	type Event = Event;
	type Call = Call;
	type CallFilter = TestFilter;
	type CallStack = [Frame<Self>; 31];
	type WeightPrice = Self;
	type WeightInfo = ();
	type ChainExtension = TestExtension;
	type DeletionQueueDepth = ConstU32<1024>;
	type DeletionWeightLimit = ConstU64<500_000_000_000>;
	type Schedule = MySchedule;
	type DepositPerByte = DepositPerByte;
	type DepositPerItem = DepositPerItem;
	type AddressGenerator = DefaultAddressGenerator;
}

pub const ALICE: AccountId32 = AccountId32::new([1u8; 32]);
pub const BOB: AccountId32 = AccountId32::new([2u8; 32]);
pub const CHARLIE: AccountId32 = AccountId32::new([3u8; 32]);
pub const DJANGO: AccountId32 = AccountId32::new([4u8; 32]);

pub const GAS_LIMIT: Weight = Weight::computation_only(100_000_000_000);

pub struct ExtBuilder {
	existential_deposit: u64,
}
impl Default for ExtBuilder {
	fn default() -> Self {
		Self { existential_deposit: ExistentialDeposit::get() }
	}
}
impl ExtBuilder {
	pub fn existential_deposit(mut self, existential_deposit: u64) -> Self {
		self.existential_deposit = existential_deposit;
		self
	}
	pub fn set_associated_consts(&self) {
		EXISTENTIAL_DEPOSIT.with(|v| *v.borrow_mut() = self.existential_deposit);
	}
	pub fn build(self) -> sp_io::TestExternalities {
		use env_logger::{Builder, Env};
		let env = Env::new().default_filter_or("runtime=debug");
		let _ = Builder::from_env(env).is_test(true).try_init();
		self.set_associated_consts();
		let mut t = frame_system::GenesisConfig::default().build_storage::<Test>().unwrap();
		pallet_balances::GenesisConfig::<Test> { balances: vec![] }
			.assimilate_storage(&mut t)
			.unwrap();
		let mut ext = sp_io::TestExternalities::new(t);
		ext.register_extension(KeystoreExt(Arc::new(KeyStore::new())));
		ext.execute_with(|| System::set_block_number(1));
		ext
	}
}

/// Load a given wasm module represented by a .wat file and returns a wasm binary contents along
/// with it's hash.
///
/// The fixture files are located under the `fixtures/` directory.
fn compile_module<T>(fixture_name: &str) -> wat::Result<(Vec<u8>, <T::Hashing as Hash>::Output)>
where
	T: frame_system::Config,
{
	let fixture_path = ["fixtures/", fixture_name, ".wat"].concat();
	let wasm_binary = wat::parse_file(fixture_path)?;
	let code_hash = T::Hashing::hash(&wasm_binary);
	Ok((wasm_binary, code_hash))
}

fn initialize_block(number: u64) {
	System::reset_events();
	System::initialize(&number, &[0u8; 32].into(), &Default::default());
}

// Perform a call to a plain account.
// The actual transfer fails because we can only call contracts.
// Then we check that at least the base costs where charged (no runtime gas costs.)
#[test]
fn calling_plain_account_fails() {
	ExtBuilder::default().build().execute_with(|| {
		let _ = Balances::deposit_creating(&ALICE, 100_000_000);
		let base_cost = <<Test as Config>::WeightInfo as WeightInfo>::call();

		assert_eq!(
			Contracts::call(Origin::signed(ALICE), BOB, 0, GAS_LIMIT, None, Vec::new()),
			Err(DispatchErrorWithPostInfo {
				error: Error::<Test>::ContractNotFound.into(),
				post_info: PostDispatchInfo {
					actual_weight: Some(Weight::computation_only(base_cost)),
					pays_fee: Default::default(),
				},
			})
		);
	});
}

#[test]
fn instantiate_and_call_and_deposit_event() {
	let (wasm, code_hash) = compile_module::<Test>("return_from_start_fn").unwrap();

	ExtBuilder::default().existential_deposit(500).build().execute_with(|| {
		let _ = Balances::deposit_creating(&ALICE, 1_000_000);
		let min_balance = <Test as Config>::Currency::minimum_balance();
		let value = 100;

		// We determine the storage deposit limit after uploading because it depends on ALICEs free
		// balance which is changed by uploading a module.
		assert_ok!(Contracts::upload_code(Origin::signed(ALICE), wasm, None));

		// Drop previous events
		initialize_block(2);

		// Check at the end to get hash on error easily
		assert_ok!(Contracts::instantiate(
			Origin::signed(ALICE),
			value,
			GAS_LIMIT,
			None,
			code_hash,
			vec![],
			vec![],
		));
		let addr = Contracts::contract_address(&ALICE, &code_hash, &[]);
		assert!(ContractInfoOf::<Test>::contains_key(&addr));

		assert_eq!(
			System::events(),
			vec![
				EventRecord {
					phase: Phase::Initialization,
					event: Event::System(frame_system::Event::NewAccount { account: addr.clone() }),
					topics: vec![],
				},
				EventRecord {
					phase: Phase::Initialization,
					event: Event::Balances(pallet_balances::Event::Endowed {
						account: addr.clone(),
						free_balance: min_balance,
					}),
					topics: vec![],
				},
				EventRecord {
					phase: Phase::Initialization,
					event: Event::Balances(pallet_balances::Event::Transfer {
						from: ALICE,
						to: addr.clone(),
						amount: min_balance,
					}),
					topics: vec![],
				},
				EventRecord {
					phase: Phase::Initialization,
					event: Event::Balances(pallet_balances::Event::Reserved {
						who: addr.clone(),
						amount: min_balance,
					}),
					topics: vec![],
				},
				EventRecord {
					phase: Phase::Initialization,
					event: Event::Balances(pallet_balances::Event::Transfer {
						from: ALICE,
						to: addr.clone(),
						amount: value,
					}),
					topics: vec![],
				},
				EventRecord {
					phase: Phase::Initialization,
					event: Event::Contracts(crate::Event::ContractEmitted {
						contract: addr.clone(),
						data: vec![1, 2, 3, 4]
					}),
					topics: vec![],
				},
				EventRecord {
					phase: Phase::Initialization,
					event: Event::Contracts(crate::Event::Instantiated {
						deployer: ALICE,
						contract: addr.clone()
					}),
					topics: vec![],
				},
			]
		);
	});
}

#[test]
fn deposit_event_max_value_limit() {
	let (wasm, code_hash) = compile_module::<Test>("event_size").unwrap();

	ExtBuilder::default().existential_deposit(50).build().execute_with(|| {
		// Create
		let _ = Balances::deposit_creating(&ALICE, 1_000_000);
		assert_ok!(Contracts::instantiate_with_code(
			Origin::signed(ALICE),
			30_000,
			GAS_LIMIT,
			None,
			wasm,
			vec![],
			vec![],
		));
		let addr = Contracts::contract_address(&ALICE, &code_hash, &[]);

		// Call contract with allowed storage value.
		assert_ok!(Contracts::call(
			Origin::signed(ALICE),
			addr.clone(),
			0,
			GAS_LIMIT * 2, // we are copying a huge buffer,
			None,
			<Test as Config>::Schedule::get().limits.payload_len.encode(),
		));

		// Call contract with too large a storage value.
		assert_err_ignore_postinfo!(
			Contracts::call(
				Origin::signed(ALICE),
				addr,
				0,
				GAS_LIMIT,
				None,
				(<Test as Config>::Schedule::get().limits.payload_len + 1).encode(),
			),
			Error::<Test>::ValueTooLarge,
		);
	});
}

#[test]
fn run_out_of_gas() {
	let (wasm, code_hash) = compile_module::<Test>("run_out_of_gas").unwrap();
	ExtBuilder::default().existential_deposit(50).build().execute_with(|| {
		let min_balance = <Test as Config>::Currency::minimum_balance();
		let _ = Balances::deposit_creating(&ALICE, 1_000_000);

		assert_ok!(Contracts::instantiate_with_code(
			Origin::signed(ALICE),
			100 * min_balance,
			GAS_LIMIT,
			None,
			wasm,
			vec![],
			vec![],
		));
		let addr = Contracts::contract_address(&ALICE, &code_hash, &[]);

		// Call the contract with a fixed gas limit. It must run out of gas because it just
		// loops forever.
		assert_err_ignore_postinfo!(
			Contracts::call(
				Origin::signed(ALICE),
				addr, // newly created account
				0,
				Weight::computation_only(1_000_000_000_000),
				None,
				vec![],
			),
			Error::<Test>::OutOfGas,
		);
	});
}

/// Check that contracts with the same account id have different trie ids.
/// Check the `Nonce` storage item for more information.
#[test]
fn instantiate_unique_trie_id() {
	let (wasm, code_hash) = compile_module::<Test>("self_destruct").unwrap();

	ExtBuilder::default().existential_deposit(500).build().execute_with(|| {
		let _ = Balances::deposit_creating(&ALICE, 1_000_000);
		Contracts::upload_code(Origin::signed(ALICE), wasm, None).unwrap();
		let addr = Contracts::contract_address(&ALICE, &code_hash, &[]);

		// Instantiate the contract and store its trie id for later comparison.
		assert_ok!(Contracts::instantiate(
			Origin::signed(ALICE),
			0,
			GAS_LIMIT,
			None,
			code_hash,
			vec![],
			vec![],
		));
		let trie_id = ContractInfoOf::<Test>::get(&addr).unwrap().trie_id;

		// Try to instantiate it again without termination should yield an error.
		assert_err_ignore_postinfo!(
			Contracts::instantiate(
				Origin::signed(ALICE),
				0,
				GAS_LIMIT,
				None,
				code_hash,
				vec![],
				vec![],
			),
			<Error<Test>>::DuplicateContract,
		);

		// Terminate the contract.
		assert_ok!(Contracts::call(
			Origin::signed(ALICE),
			addr.clone(),
			0,
			GAS_LIMIT,
			None,
			vec![]
		));

		// Re-Instantiate after termination.
		assert_ok!(Contracts::instantiate(
			Origin::signed(ALICE),
			0,
			GAS_LIMIT,
			None,
			code_hash,
			vec![],
			vec![],
		));

		// Trie ids shouldn't match or we might have a collision
		assert_ne!(trie_id, ContractInfoOf::<Test>::get(&addr).unwrap().trie_id);
	});
}

#[test]
fn storage_max_value_limit() {
	let (wasm, code_hash) = compile_module::<Test>("storage_size").unwrap();

	ExtBuilder::default().existential_deposit(50).build().execute_with(|| {
		// Create
		let _ = Balances::deposit_creating(&ALICE, 1_000_000);
		assert_ok!(Contracts::instantiate_with_code(
			Origin::signed(ALICE),
			30_000,
			GAS_LIMIT,
			None,
			wasm,
			vec![],
			vec![],
		));
		let addr = Contracts::contract_address(&ALICE, &code_hash, &[]);
		ContractInfoOf::<Test>::get(&addr).unwrap();

		// Call contract with allowed storage value.
		assert_ok!(Contracts::call(
			Origin::signed(ALICE),
			addr.clone(),
			0,
			GAS_LIMIT * 2, // we are copying a huge buffer
			None,
			<Test as Config>::Schedule::get().limits.payload_len.encode(),
		));

		// Call contract with too large a storage value.
		assert_err_ignore_postinfo!(
			Contracts::call(
				Origin::signed(ALICE),
				addr,
				0,
				GAS_LIMIT,
				None,
				(<Test as Config>::Schedule::get().limits.payload_len + 1).encode(),
			),
			Error::<Test>::ValueTooLarge,
		);
	});
}

#[test]
fn deploy_and_call_other_contract() {
	let (caller_wasm, caller_code_hash) = compile_module::<Test>("caller_contract").unwrap();
	let (callee_wasm, callee_code_hash) = compile_module::<Test>("return_with_data").unwrap();
	let caller_addr = Contracts::contract_address(&ALICE, &caller_code_hash, &[]);
	let callee_addr = Contracts::contract_address(&caller_addr, &callee_code_hash, &[]);

	ExtBuilder::default().existential_deposit(500).build().execute_with(|| {
		let min_balance = <Test as Config>::Currency::minimum_balance();

		// Create
		let _ = Balances::deposit_creating(&ALICE, 1_000_000);
		assert_ok!(Contracts::instantiate_with_code(
			Origin::signed(ALICE),
			100_000,
			GAS_LIMIT,
			None,
			caller_wasm,
			vec![],
			vec![],
		));
		assert_ok!(Contracts::instantiate_with_code(
			Origin::signed(ALICE),
			100_000,
			GAS_LIMIT,
			None,
			callee_wasm,
			0u32.to_le_bytes().encode(),
			vec![42],
		));

		// Drop previous events
		initialize_block(2);

		// Call BOB contract, which attempts to instantiate and call the callee contract and
		// makes various assertions on the results from those calls.
		assert_ok!(Contracts::call(
			Origin::signed(ALICE),
			caller_addr.clone(),
			0,
			GAS_LIMIT,
			None,
			callee_code_hash.as_ref().to_vec(),
		));

		assert_eq!(
			System::events(),
			vec![
				EventRecord {
					phase: Phase::Initialization,
					event: Event::System(frame_system::Event::NewAccount {
						account: callee_addr.clone()
					}),
					topics: vec![],
				},
				EventRecord {
					phase: Phase::Initialization,
					event: Event::Balances(pallet_balances::Event::Endowed {
						account: callee_addr.clone(),
						free_balance: min_balance,
					}),
					topics: vec![],
				},
				EventRecord {
					phase: Phase::Initialization,
					event: Event::Balances(pallet_balances::Event::Transfer {
						from: ALICE,
						to: callee_addr.clone(),
						amount: min_balance,
					}),
					topics: vec![],
				},
				EventRecord {
					phase: Phase::Initialization,
					event: Event::Balances(pallet_balances::Event::Reserved {
						who: callee_addr.clone(),
						amount: min_balance,
					}),
					topics: vec![],
				},
				EventRecord {
					phase: Phase::Initialization,
					event: Event::Balances(pallet_balances::Event::Transfer {
						from: caller_addr.clone(),
						to: callee_addr.clone(),
						amount: 32768, // hard coded in wasm
					}),
					topics: vec![],
				},
				EventRecord {
					phase: Phase::Initialization,
					event: Event::Contracts(crate::Event::Instantiated {
						deployer: caller_addr.clone(),
						contract: callee_addr.clone(),
					}),
					topics: vec![],
				},
				EventRecord {
					phase: Phase::Initialization,
					event: Event::Balances(pallet_balances::Event::Transfer {
						from: caller_addr.clone(),
						to: callee_addr.clone(),
						amount: 32768,
					}),
					topics: vec![],
				},
			]
		);
	});
}

#[test]
fn delegate_call() {
	let (caller_wasm, caller_code_hash) = compile_module::<Test>("delegate_call").unwrap();
	let (callee_wasm, callee_code_hash) = compile_module::<Test>("delegate_call_lib").unwrap();
	let caller_addr = Contracts::contract_address(&ALICE, &caller_code_hash, &[]);

	ExtBuilder::default().existential_deposit(500).build().execute_with(|| {
		let _ = Balances::deposit_creating(&ALICE, 1_000_000);

		// Instantiate the 'caller'
		assert_ok!(Contracts::instantiate_with_code(
			Origin::signed(ALICE),
			300_000,
			GAS_LIMIT,
			None,
			caller_wasm,
			vec![],
			vec![],
		));
		// Only upload 'callee' code
		assert_ok!(Contracts::upload_code(
			Origin::signed(ALICE),
			callee_wasm,
			Some(codec::Compact(100_000)),
		));

		assert_ok!(Contracts::call(
			Origin::signed(ALICE),
			caller_addr.clone(),
			1337,
			GAS_LIMIT,
			None,
			callee_code_hash.as_ref().to_vec(),
		));
	});
}

#[test]
fn cannot_self_destruct_through_draning() {
	let (wasm, code_hash) = compile_module::<Test>("drain").unwrap();
	ExtBuilder::default().existential_deposit(200).build().execute_with(|| {
		let _ = Balances::deposit_creating(&ALICE, 1_000_000);

		// Instantiate the BOB contract.
		assert_ok!(Contracts::instantiate_with_code(
			Origin::signed(ALICE),
			1_000,
			GAS_LIMIT,
			None,
			wasm,
			vec![],
			vec![],
		));
		let addr = Contracts::contract_address(&ALICE, &code_hash, &[]);

		// Check that the BOB contract has been instantiated.
		assert_matches!(ContractInfoOf::<Test>::get(&addr), Some(_));

		// Call BOB which makes it send all funds to the zero address
		// The contract code asserts that the transfer was successful
		assert_ok!(Contracts::call(
			Origin::signed(ALICE),
			addr.clone(),
			0,
			GAS_LIMIT,
			None,
			vec![]
		));

		// Make sure the account wasn't remove by sending all free balance away.
		assert_eq!(
			<Test as Config>::Currency::total_balance(&addr),
			<Test as Config>::Currency::minimum_balance(),
		);
	});
}

#[test]
fn cannot_self_destruct_through_storage_refund_after_price_change() {
	let (wasm, code_hash) = compile_module::<Test>("store").unwrap();
	ExtBuilder::default().existential_deposit(200).build().execute_with(|| {
		let _ = Balances::deposit_creating(&ALICE, 1_000_000);
		let min_balance = <Test as Config>::Currency::minimum_balance();

		// Instantiate the BOB contract.
		assert_ok!(Contracts::instantiate_with_code(
			Origin::signed(ALICE),
			0,
			GAS_LIMIT,
			None,
			wasm,
			vec![],
			vec![],
		));
		let addr = Contracts::contract_address(&ALICE, &code_hash, &[]);

		// Check that the BOB contract has been instantiated and has the minimum balance
		let info = ContractInfoOf::<Test>::get(&addr).unwrap();
		assert_eq!(info.storage_deposit, min_balance);
		assert_eq!(<Test as Config>::Currency::total_balance(&addr), min_balance);

		// Create 100 bytes of storage with a price of per byte
		assert_ok!(Contracts::call(
			Origin::signed(ALICE),
			addr.clone(),
			0,
			GAS_LIMIT,
			None,
			100u32.to_le_bytes().to_vec()
		));

		// Increase the byte price and trigger a refund. This could potentially destroy the account
		// because the refund removes the reserved existential deposit. This should not happen.
		DEPOSIT_PER_BYTE.with(|c| *c.borrow_mut() = 500);
		assert_ok!(Contracts::call(
			Origin::signed(ALICE),
			addr.clone(),
			0,
			GAS_LIMIT,
			None,
			0u32.to_le_bytes().to_vec()
		));

		// Make sure the account wasn't removed by the refund
		assert_eq!(
			<Test as Config>::Currency::total_balance(&addr),
			<Test as Config>::Currency::minimum_balance(),
		);
	});
}

#[test]
fn cannot_self_destruct_by_refund_after_slash() {
	let (wasm, code_hash) = compile_module::<Test>("store").unwrap();
	ExtBuilder::default().existential_deposit(500).build().execute_with(|| {
		let _ = Balances::deposit_creating(&ALICE, 1_000_000);
		let min_balance = <Test as Config>::Currency::minimum_balance();

		assert_ok!(Contracts::instantiate_with_code(
			Origin::signed(ALICE),
			0,
			GAS_LIMIT,
			None,
			wasm,
			vec![],
			vec![],
		));
		let addr = Contracts::contract_address(&ALICE, &code_hash, &[]);

		// create 100 more reserved balance
		assert_ok!(Contracts::call(
			Origin::signed(ALICE),
			addr.clone(),
			0,
			GAS_LIMIT,
			None,
			98u32.encode(),
		));

		// Drop previous events
		initialize_block(2);

		// slash parts of the 100 so that the next refund ould remove the account
		// because it the value it stored for `storage_deposit` becomes out of sync
		let _ = <Test as Config>::Currency::slash(&addr, 90);
		assert_eq!(<Test as Config>::Currency::total_balance(&addr), min_balance + 10);

		// trigger a refund of 50 which would bring the contract below min when actually refunded
		assert_ok!(Contracts::call(
			Origin::signed(ALICE),
			addr.clone(),
			0,
			GAS_LIMIT,
			None,
			48u32.encode(),
		));

		// Make sure the account kept the minimum balance and was not destroyed
		assert_eq!(<Test as Config>::Currency::total_balance(&addr), min_balance);

		// even though it was not charged it is still substracted from the storage deposit tracker
		assert_eq!(ContractInfoOf::<Test>::get(&addr).unwrap().storage_deposit, 550);

		assert_eq!(
			System::events(),
			vec![
				EventRecord {
					phase: Phase::Initialization,
					event: Event::Balances(pallet_balances::Event::Slashed {
						who: addr.clone(),
						amount: 90,
					}),
					topics: vec![],
				},
				EventRecord {
					phase: Phase::Initialization,
					event: Event::Balances(pallet_balances::Event::ReserveRepatriated {
						from: addr.clone(),
						to: ALICE,
						amount: 10,
						destination_status: BalanceStatus::Free,
					}),
					topics: vec![],
				},
			]
		);
	});
}

#[test]
fn cannot_self_destruct_while_live() {
	let (wasm, code_hash) = compile_module::<Test>("self_destruct").unwrap();
	ExtBuilder::default().existential_deposit(50).build().execute_with(|| {
		let _ = Balances::deposit_creating(&ALICE, 1_000_000);

		// Instantiate the BOB contract.
		assert_ok!(Contracts::instantiate_with_code(
			Origin::signed(ALICE),
			100_000,
			GAS_LIMIT,
			None,
			wasm,
			vec![],
			vec![],
		));
		let addr = Contracts::contract_address(&ALICE, &code_hash, &[]);

		// Check that the BOB contract has been instantiated.
		assert_matches!(ContractInfoOf::<Test>::get(&addr), Some(_));

		// Call BOB with input data, forcing it make a recursive call to itself to
		// self-destruct, resulting in a trap.
		assert_err_ignore_postinfo!(
			Contracts::call(Origin::signed(ALICE), addr.clone(), 0, GAS_LIMIT, None, vec![0],),
			Error::<Test>::ContractTrapped,
		);

		// Check that BOB is still there.
		assert_matches!(ContractInfoOf::<Test>::get(&addr), Some(_));
	});
}

#[test]
fn self_destruct_works() {
	let (wasm, code_hash) = compile_module::<Test>("self_destruct").unwrap();
	ExtBuilder::default().existential_deposit(1_000).build().execute_with(|| {
		let _ = Balances::deposit_creating(&ALICE, 1_000_000);
		let _ = Balances::deposit_creating(&DJANGO, 1_000_000);

		// Instantiate the BOB contract.
		assert_ok!(Contracts::instantiate_with_code(
			Origin::signed(ALICE),
			100_000,
			GAS_LIMIT,
			None,
			wasm,
			vec![],
			vec![],
		));
		let addr = Contracts::contract_address(&ALICE, &code_hash, &[]);

		// Check that the BOB contract has been instantiated.
		assert_matches!(ContractInfoOf::<Test>::get(&addr), Some(_));

		// Drop all previous events
		initialize_block(2);

		// Call BOB without input data which triggers termination.
		assert_matches!(
			Contracts::call(Origin::signed(ALICE), addr.clone(), 0, GAS_LIMIT, None, vec![],),
			Ok(_)
		);

		// Check that code is still there but refcount dropped to zero.
		assert_refcount!(&code_hash, 0);

		// Check that account is gone
		assert!(ContractInfoOf::<Test>::get(&addr).is_none());
		assert_eq!(Balances::total_balance(&addr), 0);

		// check that the beneficiary (django) got remaining balance
		assert_eq!(Balances::free_balance(DJANGO), 1_000_000 + 100_000);

		pretty_assertions::assert_eq!(
			System::events(),
			vec![
				EventRecord {
					phase: Phase::Initialization,
					event: Event::Balances(pallet_balances::Event::Transfer {
						from: addr.clone(),
						to: DJANGO,
						amount: 100_000,
					}),
					topics: vec![],
				},
				EventRecord {
					phase: Phase::Initialization,
					event: Event::Contracts(crate::Event::Terminated {
						contract: addr.clone(),
						beneficiary: DJANGO
					}),
					topics: vec![],
				},
				EventRecord {
					phase: Phase::Initialization,
					event: Event::System(frame_system::Event::KilledAccount {
						account: addr.clone()
					}),
					topics: vec![],
				},
				EventRecord {
					phase: Phase::Initialization,
					event: Event::Balances(pallet_balances::Event::ReserveRepatriated {
						from: addr.clone(),
						to: ALICE,
						amount: 1_000,
						destination_status: BalanceStatus::Free,
					}),
					topics: vec![],
				},
			],
		);
	});
}

// This tests that one contract cannot prevent another from self-destructing by sending it
// additional funds after it has been drained.
#[test]
fn destroy_contract_and_transfer_funds() {
	let (callee_wasm, callee_code_hash) = compile_module::<Test>("self_destruct").unwrap();
	let (caller_wasm, caller_code_hash) = compile_module::<Test>("destroy_and_transfer").unwrap();

	ExtBuilder::default().existential_deposit(50).build().execute_with(|| {
		// Create
		let _ = Balances::deposit_creating(&ALICE, 1_000_000);
		assert_ok!(Contracts::instantiate_with_code(
			Origin::signed(ALICE),
			200_000,
			GAS_LIMIT,
			None,
			callee_wasm,
			vec![],
			vec![42]
		));

		// This deploys the BOB contract, which in turn deploys the CHARLIE contract during
		// construction.
		assert_ok!(Contracts::instantiate_with_code(
			Origin::signed(ALICE),
			200_000,
			GAS_LIMIT,
			None,
			caller_wasm,
			callee_code_hash.as_ref().to_vec(),
			vec![],
		));
		let addr_bob = Contracts::contract_address(&ALICE, &caller_code_hash, &[]);
		let addr_charlie = Contracts::contract_address(&addr_bob, &callee_code_hash, &[0x47, 0x11]);

		// Check that the CHARLIE contract has been instantiated.
		assert_matches!(ContractInfoOf::<Test>::get(&addr_charlie), Some(_));

		// Call BOB, which calls CHARLIE, forcing CHARLIE to self-destruct.
		assert_ok!(Contracts::call(
			Origin::signed(ALICE),
			addr_bob,
			0,
			GAS_LIMIT,
			None,
			addr_charlie.encode(),
		));

		// Check that CHARLIE has moved on to the great beyond (ie. died).
		assert!(ContractInfoOf::<Test>::get(&addr_charlie).is_none());
	});
}

#[test]
fn cannot_self_destruct_in_constructor() {
	let (wasm, _) = compile_module::<Test>("self_destructing_constructor").unwrap();
	ExtBuilder::default().existential_deposit(50).build().execute_with(|| {
		let _ = Balances::deposit_creating(&ALICE, 1_000_000);

		// Fail to instantiate the BOB because the contructor calls seal_terminate.
		assert_err_ignore_postinfo!(
			Contracts::instantiate_with_code(
				Origin::signed(ALICE),
				100_000,
				GAS_LIMIT,
				None,
				wasm,
				vec![],
				vec![],
			),
			Error::<Test>::TerminatedInConstructor,
		);
	});
}

#[test]
fn crypto_hashes() {
	let (wasm, code_hash) = compile_module::<Test>("crypto_hashes").unwrap();

	ExtBuilder::default().existential_deposit(50).build().execute_with(|| {
		let _ = Balances::deposit_creating(&ALICE, 1_000_000);

		// Instantiate the CRYPTO_HASHES contract.
		assert_ok!(Contracts::instantiate_with_code(
			Origin::signed(ALICE),
			100_000,
			GAS_LIMIT,
			None,
			wasm,
			vec![],
			vec![],
		));
		let addr = Contracts::contract_address(&ALICE, &code_hash, &[]);
		// Perform the call.
		let input = b"_DEAD_BEEF";
		use sp_io::hashing::*;
		// Wraps a hash function into a more dynamic form usable for testing.
		macro_rules! dyn_hash_fn {
			($name:ident) => {
				Box::new(|input| $name(input).as_ref().to_vec().into_boxed_slice())
			};
		}
		// All hash functions and their associated output byte lengths.
		let test_cases: &[(Box<dyn Fn(&[u8]) -> Box<[u8]>>, usize)] = &[
			(dyn_hash_fn!(sha2_256), 32),
			(dyn_hash_fn!(keccak_256), 32),
			(dyn_hash_fn!(blake2_256), 32),
			(dyn_hash_fn!(blake2_128), 16),
		];
		// Test the given hash functions for the input: "_DEAD_BEEF"
		for (n, (hash_fn, expected_size)) in test_cases.iter().enumerate() {
			// We offset data in the contract tables by 1.
			let mut params = vec![(n + 1) as u8];
			params.extend_from_slice(input);
			let result =
				<Pallet<Test>>::bare_call(ALICE, addr.clone(), 0, GAS_LIMIT, None, params, false)
					.result
					.unwrap();
			assert!(!result.did_revert());
			let expected = hash_fn(input.as_ref());
			assert_eq!(&result.data[..*expected_size], &*expected);
		}
	})
}

#[test]
fn transfer_return_code() {
	let (wasm, code_hash) = compile_module::<Test>("transfer_return_code").unwrap();
	ExtBuilder::default().existential_deposit(50).build().execute_with(|| {
		let min_balance = <Test as Config>::Currency::minimum_balance();
		let _ = Balances::deposit_creating(&ALICE, 1000 * min_balance);

		assert_ok!(Contracts::instantiate_with_code(
			Origin::signed(ALICE),
			min_balance * 100,
			GAS_LIMIT,
			None,
			wasm,
			vec![],
			vec![],
		),);
		let addr = Contracts::contract_address(&ALICE, &code_hash, &[]);

		// Contract has only the minimal balance so any transfer will fail.
		Balances::make_free_balance_be(&addr, min_balance);
		let result = Contracts::bare_call(ALICE, addr.clone(), 0, GAS_LIMIT, None, vec![], false)
			.result
			.unwrap();
		assert_return_code!(result, RuntimeReturnCode::TransferFailed);

		// Contract has enough total balance in order to not go below the min balance
		// threshold when transfering 100 balance but this balance is reserved so
		// the transfer still fails.
		Balances::make_free_balance_be(&addr, min_balance + 100);
		Balances::reserve(&addr, min_balance + 100).unwrap();
		let result = Contracts::bare_call(ALICE, addr, 0, GAS_LIMIT, None, vec![], false)
			.result
			.unwrap();
		assert_return_code!(result, RuntimeReturnCode::TransferFailed);
	});
}

#[test]
fn call_return_code() {
	let (caller_code, caller_hash) = compile_module::<Test>("call_return_code").unwrap();
	let (callee_code, callee_hash) = compile_module::<Test>("ok_trap_revert").unwrap();
	ExtBuilder::default().existential_deposit(50).build().execute_with(|| {
		let min_balance = <Test as Config>::Currency::minimum_balance();
		let _ = Balances::deposit_creating(&ALICE, 1000 * min_balance);
		let _ = Balances::deposit_creating(&CHARLIE, 1000 * min_balance);

		assert_ok!(Contracts::instantiate_with_code(
			Origin::signed(ALICE),
			min_balance * 100,
			GAS_LIMIT,
			None,
			caller_code,
			vec![0],
			vec![],
		),);
		let addr_bob = Contracts::contract_address(&ALICE, &caller_hash, &[]);
		Balances::make_free_balance_be(&addr_bob, min_balance);

		// Contract calls into Django which is no valid contract
		let result = Contracts::bare_call(
			ALICE,
			addr_bob.clone(),
			0,
			GAS_LIMIT,
			None,
			AsRef::<[u8]>::as_ref(&DJANGO).to_vec(),
			false,
		)
		.result
		.unwrap();
		assert_return_code!(result, RuntimeReturnCode::NotCallable);

		assert_ok!(Contracts::instantiate_with_code(
			Origin::signed(CHARLIE),
			min_balance * 100,
			GAS_LIMIT,
			None,
			callee_code,
			vec![0],
			vec![],
		),);
		let addr_django = Contracts::contract_address(&CHARLIE, &callee_hash, &[]);
		Balances::make_free_balance_be(&addr_django, min_balance);

		// Contract has only the minimal balance so any transfer will fail.
		let result = Contracts::bare_call(
			ALICE,
			addr_bob.clone(),
			0,
			GAS_LIMIT,
			None,
			AsRef::<[u8]>::as_ref(&addr_django)
				.iter()
				.chain(&0u32.to_le_bytes())
				.cloned()
				.collect(),
			false,
		)
		.result
		.unwrap();
		assert_return_code!(result, RuntimeReturnCode::TransferFailed);

		// Contract has enough total balance in order to not go below the min balance
		// threshold when transfering 100 balance but this balance is reserved so
		// the transfer still fails.
		Balances::make_free_balance_be(&addr_bob, min_balance + 100);
		Balances::reserve(&addr_bob, min_balance + 100).unwrap();
		let result = Contracts::bare_call(
			ALICE,
			addr_bob.clone(),
			0,
			GAS_LIMIT,
			None,
			AsRef::<[u8]>::as_ref(&addr_django)
				.iter()
				.chain(&0u32.to_le_bytes())
				.cloned()
				.collect(),
			false,
		)
		.result
		.unwrap();
		assert_return_code!(result, RuntimeReturnCode::TransferFailed);

		// Contract has enough balance but callee reverts because "1" is passed.
		Balances::make_free_balance_be(&addr_bob, min_balance + 1000);
		let result = Contracts::bare_call(
			ALICE,
			addr_bob.clone(),
			0,
			GAS_LIMIT,
			None,
			AsRef::<[u8]>::as_ref(&addr_django)
				.iter()
				.chain(&1u32.to_le_bytes())
				.cloned()
				.collect(),
			false,
		)
		.result
		.unwrap();
		assert_return_code!(result, RuntimeReturnCode::CalleeReverted);

		// Contract has enough balance but callee traps because "2" is passed.
		let result = Contracts::bare_call(
			ALICE,
			addr_bob,
			0,
			GAS_LIMIT,
			None,
			AsRef::<[u8]>::as_ref(&addr_django)
				.iter()
				.chain(&2u32.to_le_bytes())
				.cloned()
				.collect(),
			false,
		)
		.result
		.unwrap();
		assert_return_code!(result, RuntimeReturnCode::CalleeTrapped);
	});
}

#[test]
fn instantiate_return_code() {
	let (caller_code, caller_hash) = compile_module::<Test>("instantiate_return_code").unwrap();
	let (callee_code, callee_hash) = compile_module::<Test>("ok_trap_revert").unwrap();
	ExtBuilder::default().existential_deposit(50).build().execute_with(|| {
		let min_balance = <Test as Config>::Currency::minimum_balance();
		let _ = Balances::deposit_creating(&ALICE, 1000 * min_balance);
		let _ = Balances::deposit_creating(&CHARLIE, 1000 * min_balance);
		let callee_hash = callee_hash.as_ref().to_vec();

		assert_ok!(Contracts::instantiate_with_code(
			Origin::signed(ALICE),
			min_balance * 100,
			GAS_LIMIT,
			None,
			callee_code,
			vec![],
			vec![],
		),);

		assert_ok!(Contracts::instantiate_with_code(
			Origin::signed(ALICE),
			min_balance * 100,
			GAS_LIMIT,
			None,
			caller_code,
			vec![],
			vec![],
		),);
		let addr = Contracts::contract_address(&ALICE, &caller_hash, &[]);

		// Contract has only the minimal balance so any transfer will fail.
		Balances::make_free_balance_be(&addr, min_balance);
		let result = Contracts::bare_call(
			ALICE,
			addr.clone(),
			0,
			GAS_LIMIT,
			None,
			callee_hash.clone(),
			false,
		)
		.result
		.unwrap();
		assert_return_code!(result, RuntimeReturnCode::TransferFailed);

		// Contract has enough total balance in order to not go below the min_balance
		// threshold when transfering the balance but this balance is reserved so
		// the transfer still fails.
		Balances::make_free_balance_be(&addr, min_balance + 10_000);
		Balances::reserve(&addr, min_balance + 10_000).unwrap();
		let result = Contracts::bare_call(
			ALICE,
			addr.clone(),
			0,
			GAS_LIMIT,
			None,
			callee_hash.clone(),
			false,
		)
		.result
		.unwrap();
		assert_return_code!(result, RuntimeReturnCode::TransferFailed);

		// Contract has enough balance but the passed code hash is invalid
		Balances::make_free_balance_be(&addr, min_balance + 10_000);
		let result =
			Contracts::bare_call(ALICE, addr.clone(), 0, GAS_LIMIT, None, vec![0; 33], false)
				.result
				.unwrap();
		assert_return_code!(result, RuntimeReturnCode::CodeNotFound);

		// Contract has enough balance but callee reverts because "1" is passed.
		let result = Contracts::bare_call(
			ALICE,
			addr.clone(),
			0,
			GAS_LIMIT,
			None,
			callee_hash.iter().chain(&1u32.to_le_bytes()).cloned().collect(),
			false,
		)
		.result
		.unwrap();
		assert_return_code!(result, RuntimeReturnCode::CalleeReverted);

		// Contract has enough balance but callee traps because "2" is passed.
		let result = Contracts::bare_call(
			ALICE,
			addr,
			0,
			GAS_LIMIT,
			None,
			callee_hash.iter().chain(&2u32.to_le_bytes()).cloned().collect(),
			false,
		)
		.result
		.unwrap();
		assert_return_code!(result, RuntimeReturnCode::CalleeTrapped);
	});
}

#[test]
fn disabled_chain_extension_wont_deploy() {
	let (code, _hash) = compile_module::<Test>("chain_extension").unwrap();
	ExtBuilder::default().existential_deposit(50).build().execute_with(|| {
		let min_balance = <Test as Config>::Currency::minimum_balance();
		let _ = Balances::deposit_creating(&ALICE, 1000 * min_balance);
		TestExtension::disable();
		assert_err_ignore_postinfo!(
			Contracts::instantiate_with_code(
				Origin::signed(ALICE),
				3 * min_balance,
				GAS_LIMIT,
				None,
				code,
				vec![],
				vec![],
			),
			<Error<Test>>::CodeRejected,
		);
	});
}

#[test]
fn disabled_chain_extension_errors_on_call() {
	let (code, hash) = compile_module::<Test>("chain_extension").unwrap();
	ExtBuilder::default().existential_deposit(50).build().execute_with(|| {
		let min_balance = <Test as Config>::Currency::minimum_balance();
		let _ = Balances::deposit_creating(&ALICE, 1000 * min_balance);
		assert_ok!(Contracts::instantiate_with_code(
			Origin::signed(ALICE),
			min_balance * 100,
			GAS_LIMIT,
			None,
			code,
			vec![],
			vec![],
		),);
		let addr = Contracts::contract_address(&ALICE, &hash, &[]);
		TestExtension::disable();
		assert_err_ignore_postinfo!(
			Contracts::call(Origin::signed(ALICE), addr.clone(), 0, GAS_LIMIT, None, vec![],),
			Error::<Test>::NoChainExtension,
		);
	});
}

#[test]
fn chain_extension_works() {
	let (code, hash) = compile_module::<Test>("chain_extension").unwrap();
	ExtBuilder::default().existential_deposit(50).build().execute_with(|| {
		let min_balance = <Test as Config>::Currency::minimum_balance();
		let _ = Balances::deposit_creating(&ALICE, 1000 * min_balance);
		assert_ok!(Contracts::instantiate_with_code(
			Origin::signed(ALICE),
			min_balance * 100,
			GAS_LIMIT,
			None,
			code,
			vec![],
			vec![],
		),);
		let addr = Contracts::contract_address(&ALICE, &hash, &[]);

		// The contract takes a up to 2 byte buffer where the first byte passed is used as
		// as func_id to the chain extension which behaves differently based on the
		// func_id.

		// 0 = read input buffer and pass it through as output
		let result =
			Contracts::bare_call(ALICE, addr.clone(), 0, GAS_LIMIT, None, vec![0, 99], false);
		let gas_consumed = result.gas_consumed;
		assert_eq!(TestExtension::last_seen_buffer(), vec![0, 99]);
		assert_eq!(result.result.unwrap().data, Bytes(vec![0, 99]));

		// 1 = treat inputs as integer primitives and store the supplied integers
		Contracts::bare_call(ALICE, addr.clone(), 0, GAS_LIMIT, None, vec![1], false)
			.result
			.unwrap();
		// those values passed in the fixture
		assert_eq!(TestExtension::last_seen_inputs(), (4, 1, 16, 12));

		// 2 = charge some extra weight (amount supplied in second byte)
		let result =
			Contracts::bare_call(ALICE, addr.clone(), 0, GAS_LIMIT, None, vec![2, 42], false);
		assert_ok!(result.result);
		assert_eq!(result.gas_consumed, gas_consumed + 42);

		// 3 = diverging chain extension call that sets flags to 0x1 and returns a fixed buffer
		let result = Contracts::bare_call(ALICE, addr.clone(), 0, GAS_LIMIT, None, vec![3], false)
			.result
			.unwrap();
		assert_eq!(result.flags, ReturnFlags::REVERT);
		assert_eq!(result.data, Bytes(vec![42, 99]));
	});
}

#[test]
fn lazy_removal_works() {
	let (code, hash) = compile_module::<Test>("self_destruct").unwrap();
	ExtBuilder::default().existential_deposit(50).build().execute_with(|| {
		let min_balance = <Test as Config>::Currency::minimum_balance();
		let _ = Balances::deposit_creating(&ALICE, 1000 * min_balance);

		assert_ok!(Contracts::instantiate_with_code(
			Origin::signed(ALICE),
			min_balance * 100,
			GAS_LIMIT,
			None,
			code,
			vec![],
			vec![],
		),);

		let addr = Contracts::contract_address(&ALICE, &hash, &[]);
		let info = <ContractInfoOf<Test>>::get(&addr).unwrap();
		let trie = &info.child_trie_info();

		// Put value into the contracts child trie
		child::put(trie, &[99], &42);

		// Terminate the contract
		assert_ok!(Contracts::call(
			Origin::signed(ALICE),
			addr.clone(),
			0,
			GAS_LIMIT,
			None,
			vec![]
		));

		// Contract info should be gone
		assert!(!<ContractInfoOf::<Test>>::contains_key(&addr));

		// But value should be still there as the lazy removal did not run, yet.
		assert_matches!(child::get(trie, &[99]), Some(42));

		// Run the lazy removal
		Contracts::on_initialize(Weight::MAX.computation);

		// Value should be gone now
		assert_matches!(child::get::<i32>(trie, &[99]), None);
	});
}

#[test]
fn lazy_batch_removal_works() {
	let (code, hash) = compile_module::<Test>("self_destruct").unwrap();
	ExtBuilder::default().existential_deposit(50).build().execute_with(|| {
		let min_balance = <Test as Config>::Currency::minimum_balance();
		let _ = Balances::deposit_creating(&ALICE, 1000 * min_balance);
		let mut tries: Vec<child::ChildInfo> = vec![];

		for i in 0..3u8 {
			assert_ok!(Contracts::instantiate_with_code(
				Origin::signed(ALICE),
				min_balance * 100,
				GAS_LIMIT,
				None,
				code.clone(),
				vec![],
				vec![i],
			),);

			let addr = Contracts::contract_address(&ALICE, &hash, &[i]);
			let info = <ContractInfoOf<Test>>::get(&addr).unwrap();
			let trie = &info.child_trie_info();

			// Put value into the contracts child trie
			child::put(trie, &[99], &42);

			// Terminate the contract. Contract info should be gone, but value should be still there
			// as the lazy removal did not run, yet.
			assert_ok!(Contracts::call(
				Origin::signed(ALICE),
				addr.clone(),
				0,
				GAS_LIMIT,
				None,
				vec![]
			));

			assert!(!<ContractInfoOf::<Test>>::contains_key(&addr));
			assert_matches!(child::get(trie, &[99]), Some(42));

			tries.push(trie.clone())
		}

		// Run single lazy removal
		Contracts::on_initialize(Weight::MAX.computation);

		// The single lazy removal should have removed all queued tries
		for trie in tries.iter() {
			assert_matches!(child::get::<i32>(trie, &[99]), None);
		}
	});
}

#[test]
fn lazy_removal_partial_remove_works() {
	let (code, hash) = compile_module::<Test>("self_destruct").unwrap();

	// We create a contract with some extra keys above the weight limit
	let extra_keys = 7u32;
	let weight_limit = 5_000_000_000;
	let (_, max_keys) = Storage::<Test>::deletion_budget(1, weight_limit);
	let vals: Vec<_> = (0..max_keys + extra_keys)
		.map(|i| (blake2_256(&i.encode()), (i as u32), (i as u32).encode()))
		.collect();

	let mut ext = ExtBuilder::default().existential_deposit(50).build();

	let trie = ext.execute_with(|| {
		let min_balance = <Test as Config>::Currency::minimum_balance();
		let _ = Balances::deposit_creating(&ALICE, 1000 * min_balance);

		assert_ok!(Contracts::instantiate_with_code(
			Origin::signed(ALICE),
			min_balance * 100,
			GAS_LIMIT,
			None,
			code,
			vec![],
			vec![],
		),);

		let addr = Contracts::contract_address(&ALICE, &hash, &[]);
		let info = <ContractInfoOf<Test>>::get(&addr).unwrap();

		// Put value into the contracts child trie
		for val in &vals {
			Storage::<Test>::write(&info.trie_id, &val.0, Some(val.2.clone()), None, false)
				.unwrap();
		}
		<ContractInfoOf<Test>>::insert(&addr, info.clone());

		// Terminate the contract
		assert_ok!(Contracts::call(
			Origin::signed(ALICE),
			addr.clone(),
			0,
			GAS_LIMIT,
			None,
			vec![]
		));

		// Contract info should be gone
		assert!(!<ContractInfoOf::<Test>>::contains_key(&addr));

		let trie = info.child_trie_info();

		// But value should be still there as the lazy removal did not run, yet.
		for val in &vals {
			assert_eq!(child::get::<u32>(&trie, &blake2_256(&val.0)), Some(val.1));
		}

		trie.clone()
	});

	// The lazy removal limit only applies to the backend but not to the overlay.
	// This commits all keys from the overlay to the backend.
	ext.commit_all().unwrap();

	ext.execute_with(|| {
		// Run the lazy removal
		let weight_used = Storage::<Test>::process_deletion_queue_batch(weight_limit);

		// Weight should be exhausted because we could not even delete all keys
		assert_eq!(weight_used, weight_limit);

		let mut num_deleted = 0u32;
		let mut num_remaining = 0u32;

		for val in &vals {
			match child::get::<u32>(&trie, &blake2_256(&val.0)) {
				None => num_deleted += 1,
				Some(x) if x == val.1 => num_remaining += 1,
				Some(_) => panic!("Unexpected value in contract storage"),
			}
		}

		// All but one key is removed
		assert_eq!(num_deleted + num_remaining, vals.len() as u32);
		assert_eq!(num_deleted, max_keys);
		assert_eq!(num_remaining, extra_keys);
	});
}

#[test]
fn lazy_removal_does_no_run_on_full_block() {
	let (code, hash) = compile_module::<Test>("self_destruct").unwrap();
	ExtBuilder::default().existential_deposit(50).build().execute_with(|| {
		let min_balance = <Test as Config>::Currency::minimum_balance();
		let _ = Balances::deposit_creating(&ALICE, 1000 * min_balance);

		assert_ok!(Contracts::instantiate_with_code(
			Origin::signed(ALICE),
			min_balance * 100,
			GAS_LIMIT,
			None,
			code,
			vec![],
			vec![],
		),);

		let addr = Contracts::contract_address(&ALICE, &hash, &[]);
		let info = <ContractInfoOf<Test>>::get(&addr).unwrap();
		let max_keys = 30;

		// Create some storage items for the contract.
		let vals: Vec<_> = (0..max_keys)
			.map(|i| (blake2_256(&i.encode()), (i as u32), (i as u32).encode()))
			.collect();

		// Put value into the contracts child trie
		for val in &vals {
			Storage::<Test>::write(&info.trie_id, &val.0, Some(val.2.clone()), None, false)
				.unwrap();
		}
		<ContractInfoOf<Test>>::insert(&addr, info.clone());

		// Terminate the contract
		assert_ok!(Contracts::call(
			Origin::signed(ALICE),
			addr.clone(),
			0,
			GAS_LIMIT,
			None,
			vec![]
		));

		// Contract info should be gone
		assert!(!<ContractInfoOf::<Test>>::contains_key(&addr));

		let trie = info.child_trie_info();

		// But value should be still there as the lazy removal did not run, yet.
		for val in &vals {
			assert_eq!(child::get::<u32>(&trie, &blake2_256(&val.0)), Some(val.1));
		}

		// Fill up the block which should prevent the lazy storage removal from running.
		System::register_extra_weight_unchecked(
			<Test as system::Config>::BlockWeights::get().max_block,
			DispatchClass::Mandatory,
		);

		// Run the lazy removal without any limit so that all keys would be removed if there
		// had been some weight left in the block.
		let weight_used = Contracts::on_initialize(Weight::MAX.computation);
		let base = <<Test as Config>::WeightInfo as WeightInfo>::on_initialize();
		assert_eq!(weight_used.computation, base);

		// All the keys are still in place
		for val in &vals {
			assert_eq!(child::get::<u32>(&trie, &blake2_256(&val.0)), Some(val.1));
		}

		// Run the lazy removal directly which disregards the block limits
		Storage::<Test>::process_deletion_queue_batch(Weight::MAX.computation);

		// Now the keys should be gone
		for val in &vals {
			assert_eq!(child::get::<u32>(&trie, &blake2_256(&val.0)), None);
		}
	});
}

#[test]
fn lazy_removal_does_not_use_all_weight() {
	let (code, hash) = compile_module::<Test>("self_destruct").unwrap();

	let weight_limit = 5_000_000_000;
	let mut ext = ExtBuilder::default().existential_deposit(50).build();

	let (trie, vals, weight_per_key) = ext.execute_with(|| {
		let min_balance = <Test as Config>::Currency::minimum_balance();
		let _ = Balances::deposit_creating(&ALICE, 1000 * min_balance);

		assert_ok!(Contracts::instantiate_with_code(
			Origin::signed(ALICE),
			min_balance * 100,
			GAS_LIMIT,
			None,
			code,
			vec![],
			vec![],
		),);

		let addr = Contracts::contract_address(&ALICE, &hash, &[]);
		let info = <ContractInfoOf<Test>>::get(&addr).unwrap();
		let (weight_per_key, max_keys) = Storage::<Test>::deletion_budget(1, weight_limit);

		// We create a contract with one less storage item than we can remove within the limit
		let vals: Vec<_> = (0..max_keys - 1)
			.map(|i| (blake2_256(&i.encode()), (i as u32), (i as u32).encode()))
			.collect();

		// Put value into the contracts child trie
		for val in &vals {
			Storage::<Test>::write(&info.trie_id, &val.0, Some(val.2.clone()), None, false)
				.unwrap();
		}
		<ContractInfoOf<Test>>::insert(&addr, info.clone());

		// Terminate the contract
		assert_ok!(Contracts::call(
			Origin::signed(ALICE),
			addr.clone(),
			0,
			GAS_LIMIT,
			None,
			vec![]
		));

		// Contract info should be gone
		assert!(!<ContractInfoOf::<Test>>::contains_key(&addr));

		let trie = info.child_trie_info();

		// But value should be still there as the lazy removal did not run, yet.
		for val in &vals {
			assert_eq!(child::get::<u32>(&trie, &blake2_256(&val.0)), Some(val.1));
		}

		(trie, vals, weight_per_key)
	});

	// The lazy removal limit only applies to the backend but not to the overlay.
	// This commits all keys from the overlay to the backend.
	ext.commit_all().unwrap();

	ext.execute_with(|| {
		// Run the lazy removal
		let weight_used = Storage::<Test>::process_deletion_queue_batch(weight_limit);

		// We have one less key in our trie than our weight limit suffices for
		assert_eq!(weight_used, weight_limit - weight_per_key);

		// All the keys are removed
		for val in vals {
			assert_eq!(child::get::<u32>(&trie, &blake2_256(&val.0)), None);
		}
	});
}

#[test]
fn deletion_queue_full() {
	let (code, hash) = compile_module::<Test>("self_destruct").unwrap();
	ExtBuilder::default().existential_deposit(50).build().execute_with(|| {
		let min_balance = <Test as Config>::Currency::minimum_balance();
		let _ = Balances::deposit_creating(&ALICE, 1000 * min_balance);

		assert_ok!(Contracts::instantiate_with_code(
			Origin::signed(ALICE),
			min_balance * 100,
			GAS_LIMIT,
			None,
			code,
			vec![],
			vec![],
		),);

		let addr = Contracts::contract_address(&ALICE, &hash, &[]);

		// fill the deletion queue up until its limit
		Storage::<Test>::fill_queue_with_dummies();

		// Terminate the contract should fail
		assert_err_ignore_postinfo!(
			Contracts::call(Origin::signed(ALICE), addr.clone(), 0, GAS_LIMIT, None, vec![],),
			Error::<Test>::DeletionQueueFull,
		);

		// Contract should exist because removal failed
		<ContractInfoOf<Test>>::get(&addr).unwrap();
	});
}

#[test]
fn refcounter() {
	let (wasm, code_hash) = compile_module::<Test>("self_destruct").unwrap();
	ExtBuilder::default().existential_deposit(50).build().execute_with(|| {
		let _ = Balances::deposit_creating(&ALICE, 1_000_000);
		let min_balance = <Test as Config>::Currency::minimum_balance();

		// Create two contracts with the same code and check that they do in fact share it.
		assert_ok!(Contracts::instantiate_with_code(
			Origin::signed(ALICE),
			min_balance * 100,
			GAS_LIMIT,
			None,
			wasm.clone(),
			vec![],
			vec![0],
		));
		assert_ok!(Contracts::instantiate_with_code(
			Origin::signed(ALICE),
			min_balance * 100,
			GAS_LIMIT,
			None,
			wasm.clone(),
			vec![],
			vec![1],
		));
		assert_refcount!(code_hash, 2);

		// Sharing should also work with the usual instantiate call
		assert_ok!(Contracts::instantiate(
			Origin::signed(ALICE),
			min_balance * 100,
			GAS_LIMIT,
			None,
			code_hash,
			vec![],
			vec![2],
		));
		assert_refcount!(code_hash, 3);

		// addresses of all three existing contracts
		let addr0 = Contracts::contract_address(&ALICE, &code_hash, &[0]);
		let addr1 = Contracts::contract_address(&ALICE, &code_hash, &[1]);
		let addr2 = Contracts::contract_address(&ALICE, &code_hash, &[2]);

		// Terminating one contract should decrement the refcount
		assert_ok!(Contracts::call(Origin::signed(ALICE), addr0, 0, GAS_LIMIT, None, vec![]));
		assert_refcount!(code_hash, 2);

		// remove another one
		assert_ok!(Contracts::call(Origin::signed(ALICE), addr1, 0, GAS_LIMIT, None, vec![]));
		assert_refcount!(code_hash, 1);

		// Pristine code should still be there
		crate::PristineCode::<Test>::get(code_hash).unwrap();

		// remove the last contract
		assert_ok!(Contracts::call(Origin::signed(ALICE), addr2, 0, GAS_LIMIT, None, vec![]));
		assert_refcount!(code_hash, 0);

		// refcount is `0` but code should still exists because it needs to be removed manually
		assert!(crate::PristineCode::<Test>::contains_key(&code_hash));
		assert!(crate::CodeStorage::<Test>::contains_key(&code_hash));
	});
}

#[test]
fn reinstrument_does_charge() {
	let (wasm, code_hash) = compile_module::<Test>("return_with_data").unwrap();
	ExtBuilder::default().existential_deposit(50).build().execute_with(|| {
		let _ = Balances::deposit_creating(&ALICE, 1_000_000);
		let min_balance = <Test as Config>::Currency::minimum_balance();
		let zero = 0u32.to_le_bytes().encode();
		let code_len = wasm.len() as u32;

		assert_ok!(Contracts::instantiate_with_code(
			Origin::signed(ALICE),
			min_balance * 100,
			GAS_LIMIT,
			None,
			wasm,
			zero.clone(),
			vec![],
		));

		let addr = Contracts::contract_address(&ALICE, &code_hash, &[]);

		// Call the contract two times without reinstrument

		let result0 =
			Contracts::bare_call(ALICE, addr.clone(), 0, GAS_LIMIT, None, zero.clone(), false);
		assert!(!result0.result.unwrap().did_revert());

		let result1 =
			Contracts::bare_call(ALICE, addr.clone(), 0, GAS_LIMIT, None, zero.clone(), false);
		assert!(!result1.result.unwrap().did_revert());

		// They should match because both where called with the same schedule.
		assert_eq!(result0.gas_consumed, result1.gas_consumed);

		// We cannot change the schedule. Instead, we decrease the version of the deployed
		// contract below the current schedule's version.
		crate::CodeStorage::mutate(&code_hash, |code: &mut Option<PrefabWasmModule<Test>>| {
			code.as_mut().unwrap().decrement_version();
		});

		// This call should trigger reinstrumentation
		let result2 =
			Contracts::bare_call(ALICE, addr.clone(), 0, GAS_LIMIT, None, zero.clone(), false);
		assert!(!result2.result.unwrap().did_revert());
		assert!(result2.gas_consumed > result1.gas_consumed);
		assert_eq!(
			result2.gas_consumed,
			result1.gas_consumed + <Test as Config>::WeightInfo::reinstrument(code_len),
		);
	});
}

#[test]
fn debug_message_works() {
	let (wasm, code_hash) = compile_module::<Test>("debug_message_works").unwrap();

	ExtBuilder::default().existential_deposit(50).build().execute_with(|| {
		let _ = Balances::deposit_creating(&ALICE, 1_000_000);
		assert_ok!(Contracts::instantiate_with_code(
			Origin::signed(ALICE),
			30_000,
			GAS_LIMIT,
			None,
			wasm,
			vec![],
			vec![],
		),);
		let addr = Contracts::contract_address(&ALICE, &code_hash, &[]);
		let result = Contracts::bare_call(ALICE, addr, 0, GAS_LIMIT, None, vec![], true);

		assert_matches!(result.result, Ok(_));
		assert_eq!(std::str::from_utf8(&result.debug_message).unwrap(), "Hello World!");
	});
}

#[test]
fn debug_message_logging_disabled() {
	let (wasm, code_hash) = compile_module::<Test>("debug_message_logging_disabled").unwrap();

	ExtBuilder::default().existential_deposit(50).build().execute_with(|| {
		let _ = Balances::deposit_creating(&ALICE, 1_000_000);
		assert_ok!(Contracts::instantiate_with_code(
			Origin::signed(ALICE),
			30_000,
			GAS_LIMIT,
			None,
			wasm,
			vec![],
			vec![],
		),);
		let addr = Contracts::contract_address(&ALICE, &code_hash, &[]);
		// disable logging by passing `false`
		let result = Contracts::bare_call(ALICE, addr.clone(), 0, GAS_LIMIT, None, vec![], false);
		assert_matches!(result.result, Ok(_));
		// the dispatchables always run without debugging
		assert_ok!(Contracts::call(Origin::signed(ALICE), addr, 0, GAS_LIMIT, None, vec![]));
		assert!(result.debug_message.is_empty());
	});
}

#[test]
fn debug_message_invalid_utf8() {
	let (wasm, code_hash) = compile_module::<Test>("debug_message_invalid_utf8").unwrap();

	ExtBuilder::default().existential_deposit(50).build().execute_with(|| {
		let _ = Balances::deposit_creating(&ALICE, 1_000_000);
		assert_ok!(Contracts::instantiate_with_code(
			Origin::signed(ALICE),
			30_000,
			GAS_LIMIT,
			None,
			wasm,
			vec![],
			vec![],
		),);
		let addr = Contracts::contract_address(&ALICE, &code_hash, &[]);
		let result = Contracts::bare_call(ALICE, addr, 0, GAS_LIMIT, None, vec![], true);
		assert_err!(result.result, <Error<Test>>::DebugMessageInvalidUTF8);
	});
}

#[test]
fn gas_estimation_nested_call_fixed_limit() {
	let (caller_code, caller_hash) = compile_module::<Test>("call_with_limit").unwrap();
	let (callee_code, callee_hash) = compile_module::<Test>("dummy").unwrap();
	ExtBuilder::default().existential_deposit(50).build().execute_with(|| {
		let min_balance = <Test as Config>::Currency::minimum_balance();
		let _ = Balances::deposit_creating(&ALICE, 1000 * min_balance);
		let _ = Balances::deposit_creating(&CHARLIE, 1000 * min_balance);

		assert_ok!(Contracts::instantiate_with_code(
			Origin::signed(ALICE),
			min_balance * 100,
			GAS_LIMIT,
			None,
			caller_code,
			vec![],
			vec![0],
		),);
		let addr_caller = Contracts::contract_address(&ALICE, &caller_hash, &[0]);

		assert_ok!(Contracts::instantiate_with_code(
			Origin::signed(ALICE),
			min_balance * 100,
			GAS_LIMIT,
			None,
			callee_code,
			vec![],
			vec![1],
		),);
		let addr_callee = Contracts::contract_address(&ALICE, &callee_hash, &[1]);

		let input: Vec<u8> = AsRef::<[u8]>::as_ref(&addr_callee)
			.iter()
			.cloned()
			.chain((GAS_LIMIT.computation / 5).to_le_bytes())
			.collect();

		// Call in order to determine the gas that is required for this call
		let result = Contracts::bare_call(
			ALICE,
			addr_caller.clone(),
			0,
			GAS_LIMIT,
			None,
			input.clone(),
			false,
		);
		assert_ok!(&result.result);

		// We have a subcall with a fixed gas limit. This constitutes precharging.
		assert!(result.gas_required > result.gas_consumed);

		// Make the same call using the estimated gas. Should succeed.
		assert_ok!(
			Contracts::bare_call(
				ALICE,
				addr_caller,
				0,
				Weight::computation_only(result.gas_required),
				Some(result.storage_deposit.charge_or_zero()),
				input,
				false,
			)
			.result
		);
	});
}

#[test]
#[cfg(feature = "unstable-interface")]
fn gas_estimation_call_runtime() {
	let (caller_code, caller_hash) = compile_module::<Test>("call_runtime").unwrap();
	let (callee_code, callee_hash) = compile_module::<Test>("dummy").unwrap();
	ExtBuilder::default().existential_deposit(50).build().execute_with(|| {
		let min_balance = <Test as Config>::Currency::minimum_balance();
		let _ = Balances::deposit_creating(&ALICE, 1000 * min_balance);
		let _ = Balances::deposit_creating(&CHARLIE, 1000 * min_balance);

		assert_ok!(Contracts::instantiate_with_code(
			Origin::signed(ALICE),
			min_balance * 100,
			GAS_LIMIT,
			None,
			caller_code,
			vec![],
			vec![0],
		),);
		let addr_caller = Contracts::contract_address(&ALICE, &caller_hash, &[0]);

		assert_ok!(Contracts::instantiate_with_code(
			Origin::signed(ALICE),
			min_balance * 100,
			GAS_LIMIT,
			None,
			callee_code,
			vec![],
			vec![1],
		),);
		let addr_callee = Contracts::contract_address(&ALICE, &callee_hash, &[1]);

		// Call something trivial with a huge gas limit so that we can observe the effects
		// of pre-charging. This should create a difference between consumed and required.
		let call = Call::Contracts(crate::Call::call {
			dest: addr_callee,
			value: 0,
			gas_limit: GAS_LIMIT / 3,
			storage_deposit_limit: None,
			data: vec![],
		});
		let result = Contracts::bare_call(
			ALICE,
			addr_caller.clone(),
			0,
			GAS_LIMIT,
			None,
			call.encode(),
			false,
		);
		assert_ok!(&result.result);

		assert!(result.gas_required > result.gas_consumed);

		// Make the same call using the required gas. Should succeed.
		assert_ok!(
			Contracts::bare_call(
				ALICE,
				addr_caller,
				0,
				Weight::computation_only(result.gas_required),
				None,
				call.encode(),
				false,
			)
			.result
		);
	});
}

#[test]
#[cfg(feature = "unstable-interface")]
fn ecdsa_recover() {
	let (wasm, code_hash) = compile_module::<Test>("ecdsa_recover").unwrap();

	ExtBuilder::default().existential_deposit(50).build().execute_with(|| {
		let _ = Balances::deposit_creating(&ALICE, 1_000_000);

		// Instantiate the ecdsa_recover contract.
		assert_ok!(Contracts::instantiate_with_code(
			Origin::signed(ALICE),
			100_000,
			GAS_LIMIT,
			None,
			wasm,
			vec![],
			vec![],
		));
		let addr = Contracts::contract_address(&ALICE, &code_hash, &[]);

		#[rustfmt::skip]
		let signature: [u8; 65] = [
			161, 234, 203,  74, 147, 96,  51, 212,   5, 174, 231,   9, 142,  48, 137, 201,
			162, 118, 192,  67, 239, 16,  71, 216, 125,  86, 167, 139,  70,   7,  86, 241,
			 33,  87, 154, 251,  81, 29, 160,   4, 176, 239,  88, 211, 244, 232, 232,  52,
			211, 234, 100, 115, 230, 47,  80,  44, 152, 166,  62,  50,   8,  13,  86, 175,
			 28,
		];
		#[rustfmt::skip]
		let message_hash: [u8; 32] = [
			162, 28, 244, 179, 96, 76, 244, 178, 188,  83, 230, 248, 143, 106,  77, 117,
			239, 95, 244, 171, 65, 95,  62, 153, 174, 166, 182,  28, 130,  73, 196, 208
		];
		#[rustfmt::skip]
		const EXPECTED_COMPRESSED_PUBLIC_KEY: [u8; 33] = [
			  2, 121, 190, 102, 126, 249, 220, 187, 172, 85, 160,  98, 149, 206, 135, 11,
			  7,   2, 155, 252, 219,  45, 206,  40, 217, 89, 242, 129,  91,  22, 248, 23,
			152,
		];
		let mut params = vec![];
		params.extend_from_slice(&signature);
		params.extend_from_slice(&message_hash);
		assert!(params.len() == 65 + 32);
		let result =
			<Pallet<Test>>::bare_call(ALICE, addr.clone(), 0, GAS_LIMIT, None, params, false)
				.result
				.unwrap();
		assert!(!result.did_revert());
		assert_eq!(result.data.as_ref(), &EXPECTED_COMPRESSED_PUBLIC_KEY);
	})
}

#[test]
fn upload_code_works() {
	let (wasm, code_hash) = compile_module::<Test>("dummy").unwrap();

	ExtBuilder::default().existential_deposit(100).build().execute_with(|| {
		let _ = Balances::deposit_creating(&ALICE, 1_000_000);

		// Drop previous events
		initialize_block(2);

		assert!(!<CodeStorage<Test>>::contains_key(code_hash));
		assert_ok!(Contracts::upload_code(
			Origin::signed(ALICE),
			wasm,
			Some(codec::Compact(1_000))
		));
		assert!(<CodeStorage<Test>>::contains_key(code_hash));

		assert_eq!(
			System::events(),
			vec![
				EventRecord {
					phase: Phase::Initialization,
					event: Event::Balances(pallet_balances::Event::Reserved {
						who: ALICE,
						amount: 240,
					}),
					topics: vec![],
				},
				EventRecord {
					phase: Phase::Initialization,
					event: Event::Contracts(crate::Event::CodeStored { code_hash }),
					topics: vec![],
				},
			]
		);
	});
}

#[test]
fn upload_code_limit_too_low() {
	let (wasm, _code_hash) = compile_module::<Test>("dummy").unwrap();

	ExtBuilder::default().existential_deposit(100).build().execute_with(|| {
		let _ = Balances::deposit_creating(&ALICE, 1_000_000);

		// Drop previous events
		initialize_block(2);

		assert_noop!(
			Contracts::upload_code(Origin::signed(ALICE), wasm, Some(codec::Compact(100))),
			<Error<Test>>::StorageDepositLimitExhausted,
		);

		assert_eq!(System::events(), vec![]);
	});
}

#[test]
fn upload_code_not_enough_balance() {
	let (wasm, _code_hash) = compile_module::<Test>("dummy").unwrap();

	ExtBuilder::default().existential_deposit(100).build().execute_with(|| {
		let _ = Balances::deposit_creating(&ALICE, 150);

		// Drop previous events
		initialize_block(2);

		assert_noop!(
			Contracts::upload_code(Origin::signed(ALICE), wasm, Some(codec::Compact(1_000))),
			<Error<Test>>::StorageDepositNotEnoughFunds,
		);

		assert_eq!(System::events(), vec![]);
	});
}

#[test]
fn remove_code_works() {
	let (wasm, code_hash) = compile_module::<Test>("dummy").unwrap();

	ExtBuilder::default().existential_deposit(100).build().execute_with(|| {
		let _ = Balances::deposit_creating(&ALICE, 1_000_000);

		// Drop previous events
		initialize_block(2);

		assert_ok!(Contracts::upload_code(
			Origin::signed(ALICE),
			wasm,
			Some(codec::Compact(1_000))
		));

		assert!(<CodeStorage<Test>>::contains_key(code_hash));
		assert_ok!(Contracts::remove_code(Origin::signed(ALICE), code_hash));
		assert!(!<CodeStorage<Test>>::contains_key(code_hash));

		assert_eq!(
			System::events(),
			vec![
				EventRecord {
					phase: Phase::Initialization,
					event: Event::Balances(pallet_balances::Event::Reserved {
						who: ALICE,
						amount: 240,
					}),
					topics: vec![],
				},
				EventRecord {
					phase: Phase::Initialization,
					event: Event::Contracts(crate::Event::CodeStored { code_hash }),
					topics: vec![],
				},
				EventRecord {
					phase: Phase::Initialization,
					event: Event::Balances(pallet_balances::Event::Unreserved {
						who: ALICE,
						amount: 240,
					}),
					topics: vec![],
				},
				EventRecord {
					phase: Phase::Initialization,
					event: Event::Contracts(crate::Event::CodeRemoved { code_hash }),
					topics: vec![],
				},
			]
		);
	});
}

#[test]
fn remove_code_wrong_origin() {
	let (wasm, code_hash) = compile_module::<Test>("dummy").unwrap();

	ExtBuilder::default().existential_deposit(100).build().execute_with(|| {
		let _ = Balances::deposit_creating(&ALICE, 1_000_000);

		// Drop previous events
		initialize_block(2);

		assert_ok!(Contracts::upload_code(
			Origin::signed(ALICE),
			wasm,
			Some(codec::Compact(1_000))
		));

		assert_noop!(
			Contracts::remove_code(Origin::signed(BOB), code_hash),
			sp_runtime::traits::BadOrigin,
		);

		assert_eq!(
			System::events(),
			vec![
				EventRecord {
					phase: Phase::Initialization,
					event: Event::Balances(pallet_balances::Event::Reserved {
						who: ALICE,
						amount: 240,
					}),
					topics: vec![],
				},
				EventRecord {
					phase: Phase::Initialization,
					event: Event::Contracts(crate::Event::CodeStored { code_hash }),
					topics: vec![],
				},
			]
		);
	});
}

#[test]
fn remove_code_in_use() {
	let (wasm, code_hash) = compile_module::<Test>("dummy").unwrap();

	ExtBuilder::default().existential_deposit(100).build().execute_with(|| {
		let _ = Balances::deposit_creating(&ALICE, 1_000_000);

		assert_ok!(Contracts::instantiate_with_code(
			Origin::signed(ALICE),
			0,
			GAS_LIMIT,
			None,
			wasm,
			vec![],
			vec![],
		));

		// Drop previous events
		initialize_block(2);

		assert_noop!(
			Contracts::remove_code(Origin::signed(ALICE), code_hash),
			<Error<Test>>::CodeInUse,
		);

		assert_eq!(System::events(), vec![]);
	});
}

#[test]
fn remove_code_not_found() {
	let (_wasm, code_hash) = compile_module::<Test>("dummy").unwrap();

	ExtBuilder::default().existential_deposit(100).build().execute_with(|| {
		let _ = Balances::deposit_creating(&ALICE, 1_000_000);

		// Drop previous events
		initialize_block(2);

		assert_noop!(
			Contracts::remove_code(Origin::signed(ALICE), code_hash),
			<Error<Test>>::CodeNotFound,
		);

		assert_eq!(System::events(), vec![]);
	});
}

#[test]
fn instantiate_with_zero_balance_works() {
	let (wasm, code_hash) = compile_module::<Test>("dummy").unwrap();
	ExtBuilder::default().existential_deposit(200).build().execute_with(|| {
		let _ = Balances::deposit_creating(&ALICE, 1_000_000);
		let min_balance = <Test as Config>::Currency::minimum_balance();

		// Drop previous events
		initialize_block(2);

		// Instantiate the BOB contract.
		assert_ok!(Contracts::instantiate_with_code(
			Origin::signed(ALICE),
			0,
			GAS_LIMIT,
			None,
			wasm,
			vec![],
			vec![],
		));
		let addr = Contracts::contract_address(&ALICE, &code_hash, &[]);

		// Check that the BOB contract has been instantiated.
		assert_matches!(ContractInfoOf::<Test>::get(&addr), Some(_));

		// Make sure the account exists even though no free balance was send
		assert_eq!(<Test as Config>::Currency::free_balance(&addr), 0,);
		assert_eq!(
			<Test as Config>::Currency::total_balance(&addr),
			<Test as Config>::Currency::minimum_balance(),
		);

		assert_eq!(
			System::events(),
			vec![
				EventRecord {
					phase: Phase::Initialization,
					event: Event::System(frame_system::Event::NewAccount { account: addr.clone() }),
					topics: vec![],
				},
				EventRecord {
					phase: Phase::Initialization,
					event: Event::Balances(pallet_balances::Event::Endowed {
						account: addr.clone(),
						free_balance: min_balance,
					}),
					topics: vec![],
				},
				EventRecord {
					phase: Phase::Initialization,
					event: Event::Balances(pallet_balances::Event::Transfer {
						from: ALICE,
						to: addr.clone(),
						amount: min_balance,
					}),
					topics: vec![],
				},
				EventRecord {
					phase: Phase::Initialization,
					event: Event::Balances(pallet_balances::Event::Reserved {
						who: addr.clone(),
						amount: min_balance,
					}),
					topics: vec![],
				},
				EventRecord {
					phase: Phase::Initialization,
					event: Event::Balances(pallet_balances::Event::Reserved {
						who: ALICE,
						amount: 240,
					}),
					topics: vec![],
				},
				EventRecord {
					phase: Phase::Initialization,
					event: Event::Contracts(crate::Event::CodeStored { code_hash }),
					topics: vec![],
				},
				EventRecord {
					phase: Phase::Initialization,
					event: Event::Contracts(crate::Event::Instantiated {
						deployer: ALICE,
						contract: addr.clone(),
					}),
					topics: vec![],
				},
			]
		);
	});
}

#[test]
fn instantiate_with_below_existential_deposit_works() {
	let (wasm, code_hash) = compile_module::<Test>("dummy").unwrap();
	ExtBuilder::default().existential_deposit(200).build().execute_with(|| {
		let _ = Balances::deposit_creating(&ALICE, 1_000_000);
		let min_balance = <Test as Config>::Currency::minimum_balance();

		// Drop previous events
		initialize_block(2);

		// Instantiate the BOB contract.
		assert_ok!(Contracts::instantiate_with_code(
			Origin::signed(ALICE),
			50,
			GAS_LIMIT,
			None,
			wasm,
			vec![],
			vec![],
		));
		let addr = Contracts::contract_address(&ALICE, &code_hash, &[]);

		// Check that the BOB contract has been instantiated.
		assert_matches!(ContractInfoOf::<Test>::get(&addr), Some(_));

		// Make sure the account exists even though no free balance was send
		assert_eq!(<Test as Config>::Currency::free_balance(&addr), 50,);
		assert_eq!(
			<Test as Config>::Currency::total_balance(&addr),
			<Test as Config>::Currency::minimum_balance() + 50,
		);

		assert_eq!(
			System::events(),
			vec![
				EventRecord {
					phase: Phase::Initialization,
					event: Event::System(frame_system::Event::NewAccount { account: addr.clone() }),
					topics: vec![],
				},
				EventRecord {
					phase: Phase::Initialization,
					event: Event::Balances(pallet_balances::Event::Endowed {
						account: addr.clone(),
						free_balance: min_balance,
					}),
					topics: vec![],
				},
				EventRecord {
					phase: Phase::Initialization,
					event: Event::Balances(pallet_balances::Event::Transfer {
						from: ALICE,
						to: addr.clone(),
						amount: min_balance,
					}),
					topics: vec![],
				},
				EventRecord {
					phase: Phase::Initialization,
					event: Event::Balances(pallet_balances::Event::Reserved {
						who: addr.clone(),
						amount: min_balance,
					}),
					topics: vec![],
				},
				EventRecord {
					phase: Phase::Initialization,
					event: Event::Balances(pallet_balances::Event::Transfer {
						from: ALICE,
						to: addr.clone(),
						amount: 50,
					}),
					topics: vec![],
				},
				EventRecord {
					phase: Phase::Initialization,
					event: Event::Balances(pallet_balances::Event::Reserved {
						who: ALICE,
						amount: 240,
					}),
					topics: vec![],
				},
				EventRecord {
					phase: Phase::Initialization,
					event: Event::Contracts(crate::Event::CodeStored { code_hash }),
					topics: vec![],
				},
				EventRecord {
					phase: Phase::Initialization,
					event: Event::Contracts(crate::Event::Instantiated {
						deployer: ALICE,
						contract: addr.clone(),
					}),
					topics: vec![],
				},
			]
		);
	});
}

#[test]
fn storage_deposit_works() {
	let (wasm, code_hash) = compile_module::<Test>("multi_store").unwrap();
	ExtBuilder::default().existential_deposit(200).build().execute_with(|| {
		let _ = Balances::deposit_creating(&ALICE, 1_000_000);
		let mut deposit = <Test as Config>::Currency::minimum_balance();

		assert_ok!(Contracts::instantiate_with_code(
			Origin::signed(ALICE),
			0,
			GAS_LIMIT,
			None,
			wasm,
			vec![],
			vec![],
		));
		let addr = Contracts::contract_address(&ALICE, &code_hash, &[]);

		// Drop previous events
		initialize_block(2);

		// Create storage
		assert_ok!(Contracts::call(
			Origin::signed(ALICE),
			addr.clone(),
			42,
			GAS_LIMIT,
			None,
			(1_000u32, 5_000u32).encode(),
		));
		// 4 is for creating 2 storage items
		let charged0 = 4 + 1_000 + 5_000;
		deposit += charged0;
		assert_eq!(<ContractInfoOf<Test>>::get(&addr).unwrap().storage_deposit, deposit);

		// Add more storage (but also remove some)
		assert_ok!(Contracts::call(
			Origin::signed(ALICE),
			addr.clone(),
			0,
			GAS_LIMIT,
			None,
			(2_000u32, 4_900u32).encode(),
		));
		let charged1 = 1_000 - 100;
		deposit += charged1;
		assert_eq!(<ContractInfoOf<Test>>::get(&addr).unwrap().storage_deposit, deposit);

		// Remove more storage (but also add some)
		assert_ok!(Contracts::call(
			Origin::signed(ALICE),
			addr.clone(),
			0,
			GAS_LIMIT,
			None,
			(2_100u32, 900u32).encode(),
		));
		let refunded0 = 4_000 - 100;
		deposit -= refunded0;
		assert_eq!(<ContractInfoOf<Test>>::get(&addr).unwrap().storage_deposit, deposit);

		assert_eq!(
			System::events(),
			vec![
				EventRecord {
					phase: Phase::Initialization,
					event: Event::Balances(pallet_balances::Event::Transfer {
						from: ALICE,
						to: addr.clone(),
						amount: 42,
					}),
					topics: vec![],
				},
				EventRecord {
					phase: Phase::Initialization,
					event: Event::Balances(pallet_balances::Event::Transfer {
						from: ALICE,
						to: addr.clone(),
						amount: charged0,
					}),
					topics: vec![],
				},
				EventRecord {
					phase: Phase::Initialization,
					event: Event::Balances(pallet_balances::Event::Reserved {
						who: addr.clone(),
						amount: charged0,
					}),
					topics: vec![],
				},
				EventRecord {
					phase: Phase::Initialization,
					event: Event::Balances(pallet_balances::Event::Transfer {
						from: ALICE,
						to: addr.clone(),
						amount: charged1,
					}),
					topics: vec![],
				},
				EventRecord {
					phase: Phase::Initialization,
					event: Event::Balances(pallet_balances::Event::Reserved {
						who: addr.clone(),
						amount: charged1,
					}),
					topics: vec![],
				},
				EventRecord {
					phase: Phase::Initialization,
					event: Event::Balances(pallet_balances::Event::ReserveRepatriated {
						from: addr.clone(),
						to: ALICE,
						amount: refunded0,
						destination_status: BalanceStatus::Free,
					}),
					topics: vec![],
				},
			]
		);
	});
}

#[test]
fn call_after_killed_account_needs_funding() {
	let (wasm, code_hash) = compile_module::<Test>("dummy").unwrap();
	ExtBuilder::default().existential_deposit(200).build().execute_with(|| {
		let _ = Balances::deposit_creating(&ALICE, 1_000_000);
		let min_balance = <Test as Config>::Currency::minimum_balance();

		assert_ok!(Contracts::instantiate_with_code(
			Origin::signed(ALICE),
			700,
			GAS_LIMIT,
			None,
			wasm,
			vec![],
			vec![],
		));
		let addr = Contracts::contract_address(&ALICE, &code_hash, &[]);

		// Drop previous events
		initialize_block(2);

		// Destroy the account of the contract by slashing.
		// Slashing can actually happen if the contract takes part in staking.
		// It is a corner case and we except the destruction of the account.
		let _ = <Test as Config>::Currency::slash(
			&addr,
			<Test as Config>::Currency::total_balance(&addr),
		);

		// Sending below the minimum balance will fail the call because it needs to create the
		// account in order to send balance there.
		assert_err_ignore_postinfo!(
			Contracts::call(
				Origin::signed(ALICE),
				addr.clone(),
				min_balance - 1,
				GAS_LIMIT,
				None,
				vec![],
			),
			<Error<Test>>::TransferFailed
		);

		// Sending zero should work as it does not do a transfer
		assert_ok!(Contracts::call(
			Origin::signed(ALICE),
			addr.clone(),
			0,
			GAS_LIMIT,
			None,
			vec![],
		));

		// Sending minimum balance should work
		assert_ok!(Contracts::call(
			Origin::signed(ALICE),
			addr.clone(),
			min_balance,
			GAS_LIMIT,
			None,
			vec![],
		));

		assert_eq!(
			System::events(),
			vec![
				EventRecord {
					phase: Phase::Initialization,
					event: Event::System(frame_system::Event::KilledAccount {
						account: addr.clone()
					}),
					topics: vec![],
				},
				EventRecord {
					phase: Phase::Initialization,
					event: Event::Balances(pallet_balances::Event::Slashed {
						who: addr.clone(),
						amount: min_balance + 700
					}),
					topics: vec![],
				},
				EventRecord {
					phase: Phase::Initialization,
					event: Event::System(frame_system::Event::NewAccount { account: addr.clone() }),
					topics: vec![],
				},
				EventRecord {
					phase: Phase::Initialization,
					event: Event::Balances(pallet_balances::Event::Endowed {
						account: addr.clone(),
						free_balance: min_balance
					}),
					topics: vec![],
				},
				EventRecord {
					phase: Phase::Initialization,
					event: Event::Balances(pallet_balances::Event::Transfer {
						from: ALICE,
						to: addr.clone(),
						amount: min_balance
					}),
					topics: vec![],
				},
			]
		);
	});
}

#[test]
fn contract_reverted() {
	let (wasm, code_hash) = compile_module::<Test>("return_with_data").unwrap();

	ExtBuilder::default().existential_deposit(100).build().execute_with(|| {
		let _ = Balances::deposit_creating(&ALICE, 1_000_000);
		let flags = ReturnFlags::REVERT;
		let buffer = [4u8, 8, 15, 16, 23, 42];
		let input = (flags.bits(), buffer).encode();

		// We just upload the code for later use
		assert_ok!(Contracts::upload_code(Origin::signed(ALICE), wasm.clone(), None));

		// Calling extrinsic: revert leads to an error
		assert_err_ignore_postinfo!(
			Contracts::instantiate(
				Origin::signed(ALICE),
				0,
				GAS_LIMIT,
				None,
				code_hash,
				input.clone(),
				vec![],
			),
			<Error<Test>>::ContractReverted,
		);

		// Calling extrinsic: revert leads to an error
		assert_err_ignore_postinfo!(
			Contracts::instantiate_with_code(
				Origin::signed(ALICE),
				0,
				GAS_LIMIT,
				None,
				wasm,
				input.clone(),
				vec![],
			),
			<Error<Test>>::ContractReverted,
		);

		// Calling directly: revert leads to success but the flags indicate the error
		// This is just a different way of transporting the error that allows the read out
		// the `data` which is only there on success. Obviously, the contract isn't
		// instantiated.
		let result = Contracts::bare_instantiate(
			ALICE,
			0,
			GAS_LIMIT,
			None,
			Code::Existing(code_hash),
			input.clone(),
			vec![],
			false,
		)
		.result
		.unwrap();
		assert_eq!(result.result.flags, flags);
		assert_eq!(result.result.data.0, buffer);
		assert!(!<ContractInfoOf<Test>>::contains_key(result.account_id));

		// Pass empty flags and therefore successfully instantiate the contract for later use.
		let addr = Contracts::bare_instantiate(
			ALICE,
			0,
			GAS_LIMIT,
			None,
			Code::Existing(code_hash),
			ReturnFlags::empty().bits().encode(),
			vec![],
			false,
		)
		.result
		.unwrap()
		.account_id;

		// Calling extrinsic: revert leads to an error
		assert_err_ignore_postinfo!(
			Contracts::call(Origin::signed(ALICE), addr.clone(), 0, GAS_LIMIT, None, input.clone()),
			<Error<Test>>::ContractReverted,
		);

		// Calling directly: revert leads to success but the flags indicate the error
		let result = Contracts::bare_call(ALICE, addr.clone(), 0, GAS_LIMIT, None, input, false)
			.result
			.unwrap();
		assert_eq!(result.flags, flags);
		assert_eq!(result.data.0, buffer);
	});
}

#[test]
fn code_rejected_error_works() {
	let (wasm, _) = compile_module::<Test>("invalid_import").unwrap();
	ExtBuilder::default().existential_deposit(200).build().execute_with(|| {
		let _ = Balances::deposit_creating(&ALICE, 1_000_000);

		assert_noop!(
			Contracts::upload_code(Origin::signed(ALICE), wasm.clone(), None),
			<Error<Test>>::CodeRejected,
		);

		let result = Contracts::bare_instantiate(
			ALICE,
			0,
			GAS_LIMIT,
			None,
			Code::Upload(Bytes(wasm)),
			vec![],
			vec![],
			true,
		);
		assert_err!(result.result, <Error<Test>>::CodeRejected);
		assert_eq!(
			std::str::from_utf8(&result.debug_message).unwrap(),
			"module imports a non-existent function"
		);
	});
}

#[test]
#[cfg(feature = "unstable-interface")]
fn set_code_hash() {
	let (wasm, code_hash) = compile_module::<Test>("set_code_hash").unwrap();
	let (new_wasm, new_code_hash) = compile_module::<Test>("new_set_code_hash_contract").unwrap();

	let contract_addr = Contracts::contract_address(&ALICE, &code_hash, &[]);

	ExtBuilder::default().existential_deposit(100).build().execute_with(|| {
		let _ = Balances::deposit_creating(&ALICE, 1_000_000);

		// Instantiate the 'caller'
		assert_ok!(Contracts::instantiate_with_code(
			Origin::signed(ALICE),
			300_000,
			GAS_LIMIT,
			None,
			wasm,
			vec![],
			vec![],
		));
		// upload new code
		assert_ok!(Contracts::upload_code(Origin::signed(ALICE), new_wasm.clone(), None));

		// First call sets new code_hash and returns 1
		let result = Contracts::bare_call(
			ALICE,
			contract_addr.clone(),
			0,
			GAS_LIMIT,
			None,
			new_code_hash.as_ref().to_vec(),
			true,
		)
		.result
		.unwrap();
		assert_return_code!(result, 1);

		// Second calls new contract code that returns 2
		let result =
			Contracts::bare_call(ALICE, contract_addr.clone(), 0, GAS_LIMIT, None, vec![], true)
				.result
				.unwrap();
		assert_return_code!(result, 2);

		// Checking for the last event only
		assert_eq!(
			System::events().pop().unwrap(),
			EventRecord {
				phase: Phase::Initialization,
				event: Event::Contracts(crate::Event::ContractCodeUpdated {
					contract: contract_addr.clone(),
					new_code_hash: new_code_hash.clone(),
					old_code_hash: code_hash.clone(),
				}),
				topics: vec![],
			},
		);
	});
}<|MERGE_RESOLUTION|>--- conflicted
+++ resolved
@@ -237,12 +237,6 @@
 	type WeightInfo = ();
 }
 parameter_types! {
-<<<<<<< HEAD
-	pub const MaxValueSize: u32 = 16_384;
-	pub const DeletionWeightLimit: Weight = Weight::computation_only(500_000_000_000);
-	pub const MaxCodeSize: u32 = 2 * 1024;
-=======
->>>>>>> fa778cc1
 	pub MySchedule: Schedule<Test> = {
 		let mut schedule = <Schedule<Test>>::default();
 		// We want stack height to be always enabled for tests so that this
