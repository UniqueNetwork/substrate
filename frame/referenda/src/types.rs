// This file is part of Substrate.

// Copyright (C) 2017-2022 Parity Technologies (UK) Ltd.
// SPDX-License-Identifier: Apache-2.0

// Licensed under the Apache License, Version 2.0 (the "License");
// you may not use this file except in compliance with the License.
// You may obtain a copy of the License at
//
// 	http://www.apache.org/licenses/LICENSE-2.0
//
// Unless required by applicable law or agreed to in writing, software
// distributed under the License is distributed on an "AS IS" BASIS,
// WITHOUT WARRANTIES OR CONDITIONS OF ANY KIND, either express or implied.
// See the License for the specific language governing permissions and
// limitations under the License.

//! Miscellaneous additional datatypes.

use super::*;
use codec::{Decode, Encode, EncodeLike, MaxEncodedLen};
use frame_support::{traits::schedule::Anon, Parameter};
use scale_info::TypeInfo;
<<<<<<< HEAD
use sp_runtime::{RuntimeDebug, PerThing, FixedI64};
use sp_arithmetic::Rounding::*;
=======
use sp_arithmetic::Rounding::*;
use sp_runtime::{FixedI64, PerThing, RuntimeDebug};
>>>>>>> 3b53be61
use sp_std::fmt::Debug;

pub type BalanceOf<T, I = ()> =
	<<T as Config<I>>::Currency as Currency<<T as frame_system::Config>::AccountId>>::Balance;
pub type NegativeImbalanceOf<T, I> = <<T as Config<I>>::Currency as Currency<
	<T as frame_system::Config>::AccountId,
>>::NegativeImbalance;
pub type CallOf<T, I> = <T as Config<I>>::Call;
pub type VotesOf<T, I> = <T as Config<I>>::Votes;
pub type TallyOf<T, I> = <T as Config<I>>::Tally;
pub type PalletsOriginOf<T> = <<T as frame_system::Config>::Origin as OriginTrait>::PalletsOrigin;
pub type ReferendumInfoOf<T, I> = ReferendumInfo<
	TrackIdOf<T, I>,
	PalletsOriginOf<T>,
	<T as frame_system::Config>::BlockNumber,
	<T as frame_system::Config>::Hash,
	BalanceOf<T, I>,
	TallyOf<T, I>,
	<T as frame_system::Config>::AccountId,
	ScheduleAddressOf<T, I>,
>;
pub type ReferendumStatusOf<T, I> = ReferendumStatus<
	TrackIdOf<T, I>,
	PalletsOriginOf<T>,
	<T as frame_system::Config>::BlockNumber,
	<T as frame_system::Config>::Hash,
	BalanceOf<T, I>,
	TallyOf<T, I>,
	<T as frame_system::Config>::AccountId,
	ScheduleAddressOf<T, I>,
>;
pub type DecidingStatusOf<T> = DecidingStatus<<T as frame_system::Config>::BlockNumber>;
pub type TrackInfoOf<T, I = ()> =
	TrackInfo<BalanceOf<T, I>, <T as frame_system::Config>::BlockNumber>;
pub type TrackIdOf<T, I> = <<T as Config<I>>::Tracks as TracksInfo<
	BalanceOf<T, I>,
	<T as frame_system::Config>::BlockNumber,
>>::Id;
pub type ScheduleAddressOf<T, I> = <<T as Config<I>>::Scheduler as Anon<
	<T as frame_system::Config>::BlockNumber,
	CallOf<T, I>,
	PalletsOriginOf<T>,
>>::Address;

/// A referendum index.
pub type ReferendumIndex = u32;

pub trait InsertSorted<T> {
	/// Inserts an item into a sorted series.
	///
	/// Returns `true` if it was inserted, `false` if it would belong beyond the bound of the
	/// series.
	fn insert_sorted_by_key<F: FnMut(&T) -> K, K: PartialOrd<K> + Ord>(
		&mut self,
		t: T,
		f: F,
	) -> bool;
}
impl<T: Ord, S: Get<u32>> InsertSorted<T> for BoundedVec<T, S> {
	fn insert_sorted_by_key<F: FnMut(&T) -> K, K: PartialOrd<K> + Ord>(
		&mut self,
		t: T,
		mut f: F,
	) -> bool {
		let index = self.binary_search_by_key::<K, F>(&f(&t), f).unwrap_or_else(|x| x);
		self.force_insert_keep_right(index, t).is_ok()
	}
}

#[derive(Encode, Decode, Clone, PartialEq, Eq, RuntimeDebug, TypeInfo, MaxEncodedLen)]
pub struct DecidingStatus<BlockNumber> {
	/// When this referendum began being "decided". If confirming, then the
	/// end will actually be delayed until the end of the confirmation period.
	pub(crate) since: BlockNumber,
	/// If `Some`, then the referendum has entered confirmation stage and will end at
	/// the block number as long as it doesn't lose its approval in the meantime.
	pub(crate) confirming: Option<BlockNumber>,
}

#[derive(Encode, Decode, Clone, PartialEq, Eq, RuntimeDebug, TypeInfo, MaxEncodedLen)]
pub struct Deposit<AccountId, Balance> {
	pub(crate) who: AccountId,
	pub(crate) amount: Balance,
}

#[derive(Clone, Encode, TypeInfo)]
pub struct TrackInfo<Balance, Moment> {
	/// Name of this track. TODO was &'static str
	pub name: &'static str,
	/// A limit for the number of referenda on this track that can be being decided at once.
	/// For Root origin this should generally be just one.
	pub max_deciding: u32,
	/// Amount that must be placed on deposit before a decision can be made.
	pub decision_deposit: Balance,
	/// Amount of time this must be submitted for before a decision can be made.
	pub prepare_period: Moment,
	/// Amount of time that a decision may take to be approved prior to cancellation.
	pub decision_period: Moment,
	/// Amount of time that the approval criteria must hold before it can be approved.
	pub confirm_period: Moment,
	/// Minimum amount of time that an approved proposal must be in the dispatch queue.
	pub min_enactment_period: Moment,
	/// Minimum aye votes as percentage of overall conviction-weighted votes needed for
	/// approval as a function of time into decision period.
	pub min_approval: Curve,
	/// Minimum pre-conviction aye-votes ("support") as percentage of overall population that is
	/// needed for approval as a function of time into decision period.
	pub min_support: Curve,
}

/// Information on the voting tracks.
pub trait TracksInfo<Balance, Moment> {
	/// The identifier for a track.
	type Id: Copy + Parameter + Ord + PartialOrd + Send + Sync + 'static;

	/// The origin type from which a track is implied.
	type Origin;

	/// Return the array of known tracks and their information.
	fn tracks() -> &'static [(Self::Id, TrackInfo<Balance, Moment>)];

	/// Determine the voting track for the given `origin`.
	fn track_for(origin: &Self::Origin) -> Result<Self::Id, ()>;

	/// Return the track info for track `id`, by default this just looks it up in `Self::tracks()`.
	fn info(id: Self::Id) -> Option<&'static TrackInfo<Balance, Moment>> {
		Self::tracks().iter().find(|x| x.0 == id).map(|x| &x.1)
	}
}

/// Info regarding an ongoing referendum.
#[derive(Encode, Decode, Clone, PartialEq, Eq, RuntimeDebug, TypeInfo, MaxEncodedLen)]
pub struct ReferendumStatus<
	TrackId: Eq + PartialEq + Debug + Encode + Decode + TypeInfo + Clone,
	Origin: Eq + PartialEq + Debug + Encode + Decode + TypeInfo + Clone,
	Moment: Parameter + Eq + PartialEq + Debug + Encode + Decode + TypeInfo + Clone + EncodeLike,
	Hash: Eq + PartialEq + Debug + Encode + Decode + TypeInfo + Clone,
	Balance: Eq + PartialEq + Debug + Encode + Decode + TypeInfo + Clone,
	Tally: Eq + PartialEq + Debug + Encode + Decode + TypeInfo + Clone,
	AccountId: Eq + PartialEq + Debug + Encode + Decode + TypeInfo + Clone,
	ScheduleAddress: Eq + PartialEq + Debug + Encode + Decode + TypeInfo + Clone,
> {
	/// The track of this referendum.
	pub(crate) track: TrackId,
	/// The origin for this referendum.
	pub(crate) origin: Origin,
	/// The hash of the proposal up for referendum.
	pub(crate) proposal_hash: Hash,
	/// The time the proposal should be scheduled for enactment.
	pub(crate) enactment: DispatchTime<Moment>,
	/// The time of submission. Once `UndecidingTimeout` passes, it may be closed by anyone if it
	/// `deciding` is `None`.
	pub(crate) submitted: Moment,
	/// The deposit reserved for the submission of this referendum.
	pub(crate) submission_deposit: Deposit<AccountId, Balance>,
	/// The deposit reserved for this referendum to be decided.
	pub(crate) decision_deposit: Option<Deposit<AccountId, Balance>>,
	/// The status of a decision being made. If `None`, it has not entered the deciding period.
	pub(crate) deciding: Option<DecidingStatus<Moment>>,
	/// The current tally of votes in this referendum.
	pub(crate) tally: Tally,
	/// Whether we have been placed in the queue for being decided or not.
	pub(crate) in_queue: bool,
	/// The next scheduled wake-up, if `Some`.
	pub(crate) alarm: Option<(Moment, ScheduleAddress)>,
}

/// Info regarding a referendum, present or past.
#[derive(Encode, Decode, Clone, PartialEq, Eq, RuntimeDebug, TypeInfo, MaxEncodedLen)]
pub enum ReferendumInfo<
	TrackId: Eq + PartialEq + Debug + Encode + Decode + TypeInfo + Clone,
	Origin: Eq + PartialEq + Debug + Encode + Decode + TypeInfo + Clone,
	Moment: Eq + PartialEq + Debug + Encode + Decode + TypeInfo + Clone + EncodeLike,
	Hash: Eq + PartialEq + Debug + Encode + Decode + TypeInfo + Clone,
	Balance: Eq + PartialEq + Debug + Encode + Decode + TypeInfo + Clone,
	Tally: Eq + PartialEq + Debug + Encode + Decode + TypeInfo + Clone,
	AccountId: Eq + PartialEq + Debug + Encode + Decode + TypeInfo + Clone,
	ScheduleAddress: Eq + PartialEq + Debug + Encode + Decode + TypeInfo + Clone,
> {
	/// Referendum has been submitted and is being voted on.
	Ongoing(
		ReferendumStatus<TrackId, Origin, Moment, Hash, Balance, Tally, AccountId, ScheduleAddress>,
	),
	/// Referendum finished with approval. Submission deposit is held.
	Approved(Moment, Deposit<AccountId, Balance>, Option<Deposit<AccountId, Balance>>),
	/// Referendum finished with rejection. Submission deposit is held.
	Rejected(Moment, Deposit<AccountId, Balance>, Option<Deposit<AccountId, Balance>>),
	/// Referendum finished with cancelation. Submission deposit is held.
	Cancelled(Moment, Deposit<AccountId, Balance>, Option<Deposit<AccountId, Balance>>),
	/// Referendum finished and was never decided. Submission deposit is held.
	TimedOut(Moment, Deposit<AccountId, Balance>, Option<Deposit<AccountId, Balance>>),
	/// Referendum finished with a kill.
	Killed(Moment),
}

impl<
		TrackId: Eq + PartialEq + Debug + Encode + Decode + TypeInfo + Clone,
		Origin: Eq + PartialEq + Debug + Encode + Decode + TypeInfo + Clone,
		Moment: Parameter + Eq + PartialEq + Debug + Encode + Decode + TypeInfo + Clone + EncodeLike,
		Hash: Eq + PartialEq + Debug + Encode + Decode + TypeInfo + Clone,
		Balance: Eq + PartialEq + Debug + Encode + Decode + TypeInfo + Clone,
		Tally: Eq + PartialEq + Debug + Encode + Decode + TypeInfo + Clone,
		AccountId: Eq + PartialEq + Debug + Encode + Decode + TypeInfo + Clone,
		ScheduleAddress: Eq + PartialEq + Debug + Encode + Decode + TypeInfo + Clone,
	> ReferendumInfo<TrackId, Origin, Moment, Hash, Balance, Tally, AccountId, ScheduleAddress>
{
	/// Take the Decision Deposit from `self`, if there is one. Returns an `Err` if `self` is not
	/// in a valid state for the Decision Deposit to be refunded.
	pub fn take_decision_deposit(&mut self) -> Result<Option<Deposit<AccountId, Balance>>, ()> {
		use ReferendumInfo::*;
		match self {
			Ongoing(x) if x.decision_deposit.is_none() => Ok(None),
			// Cannot refund deposit if Ongoing as this breaks assumptions.
			Ongoing(_) => Err(()),
			Approved(_, _, d) | Rejected(_, _, d) | TimedOut(_, _, d) | Cancelled(_, _, d) =>
				Ok(d.take()),
			Killed(_) => Ok(None),
		}
	}
}

/// Type for describing a curve over the 2-dimensional space of axes between 0-1, as represented
/// by `(Perbill, Perbill)`.
#[derive(Clone, Eq, PartialEq, Encode, Decode, TypeInfo, MaxEncodedLen)]
#[cfg_attr(not(feature = "std"), derive(RuntimeDebug))]
pub enum Curve {
	/// Linear curve starting at `(0, ceil)`, proceeding linearly to `(length, floor)`, then
	/// remaining at `floor` until the end of the period.
	LinearDecreasing { length: Perbill, floor: Perbill, ceil: Perbill },
	/// Stepped curve, beginning at `(0, begin)`, then remaining constant for `period`, at which
	/// point it steps down to `(period, begin - step)`. It then remains constant for another
	/// `period` before stepping down to `(period * 2, begin - step * 2)`. This pattern continues
	/// but the `y` component has a lower limit of `end`.
	SteppedDecreasing { begin: Perbill, end: Perbill, step: Perbill, period: Perbill },
	/// A recipocal (`K/(x+S)-T`) curve: `factor` is `K` and `x_offset` is `S`, `y_offset` is `T`.
	Reciprocal { factor: FixedI64, x_offset: FixedI64, y_offset: FixedI64 },
}

const fn pos_quad_solution(a: FixedI64, b: FixedI64, c: FixedI64) -> FixedI64 {
	const TWO: FixedI64 = FixedI64::from_u32(2);
	const FOUR: FixedI64 = FixedI64::from_u32(4);
	b.neg().add(b.mul(b).sub(FOUR.mul(a).mul(c)).sqrt()).div(TWO.mul(a))
}

impl Curve {
<<<<<<< HEAD
	pub const fn make_linear(
		length: u128,
		period: u128,
		floor: FixedI64,
		ceil: FixedI64,
	) -> Curve {
=======
	pub const fn make_linear(length: u128, period: u128, floor: FixedI64, ceil: FixedI64) -> Curve {
>>>>>>> 3b53be61
		let length = FixedI64::from_rational(length, period).into_perbill();
		let floor = floor.into_perbill();
		let ceil = ceil.into_perbill();
		Curve::LinearDecreasing { length, floor, ceil }
	}
	pub const fn make_reciprocal(
		delay: u128,
		period: u128,
		level: FixedI64,
		floor: FixedI64,
		ceil: FixedI64,
	) -> Curve {
		let delay = FixedI64::from_rational(delay, period).into_perbill();
<<<<<<< HEAD
		let mut bounds = ((
			FixedI64::from_u32(0),
			Self::reciprocal_from_parts(FixedI64::from_u32(0), floor, ceil),
			FixedI64::from_inner(i64::max_value()),
		), (
			FixedI64::from_u32(1),
			Self::reciprocal_from_parts(FixedI64::from_u32(1), floor, ceil),
			FixedI64::from_inner(i64::max_value()),
		));
=======
		let mut bounds = (
			(
				FixedI64::from_u32(0),
				Self::reciprocal_from_parts(FixedI64::from_u32(0), floor, ceil),
				FixedI64::from_inner(i64::max_value()),
			),
			(
				FixedI64::from_u32(1),
				Self::reciprocal_from_parts(FixedI64::from_u32(1), floor, ceil),
				FixedI64::from_inner(i64::max_value()),
			),
		);
>>>>>>> 3b53be61
		const TWO: FixedI64 = FixedI64::from_u32(2);
		while (bounds.1).0.sub((bounds.0).0).into_inner() > 1 {
			let factor = (bounds.0).0.add((bounds.1).0).div(TWO);
			let curve = Self::reciprocal_from_parts(factor, floor, ceil);
			let curve_level = FixedI64::from_perbill(curve.const_threshold(delay));
			if curve_level.into_inner() > level.into_inner() {
				bounds = (bounds.0, (factor, curve, curve_level.sub(level)));
			} else {
				bounds = ((factor, curve, level.sub(curve_level)), bounds.1);
			}
		}
		if (bounds.0).2.into_inner() < (bounds.1).2.into_inner() {
			(bounds.0).1
		} else {
			(bounds.1).1
		}
	}

	const fn reciprocal_from_parts(factor: FixedI64, floor: FixedI64, ceil: FixedI64) -> Self {
		let one_minus_floor = ceil.sub(floor);
		let x_offset = pos_quad_solution(one_minus_floor, one_minus_floor, factor.neg());
		let y_offset = floor.sub(factor.div(FixedI64::from_u32(1).add(x_offset)));
		Curve::Reciprocal { factor, x_offset, y_offset }
	}

	/// Print some info on the curve.
	#[cfg(feature = "std")]
	pub fn info(&self, days: u32, name: impl std::fmt::Display) {
		let hours = days * 24;
<<<<<<< HEAD
		println!("Curve {name} := {:?}:", self);
=======
		println!("Curve {} := {:?}:", name, self);
>>>>>>> 3b53be61
		println!("   t + 0h:   {:?}", self.threshold(Perbill::zero()));
		println!("   t + 1h:   {:?}", self.threshold(Perbill::from_rational(1, hours)));
		println!("   t + 2h:   {:?}", self.threshold(Perbill::from_rational(2, hours)));
		println!("   t + 3h:   {:?}", self.threshold(Perbill::from_rational(3, hours)));
		println!("   t + 6h:   {:?}", self.threshold(Perbill::from_rational(6, hours)));
		println!("   t + 12h:  {:?}", self.threshold(Perbill::from_rational(12, hours)));
		println!("   t + 24h:  {:?}", self.threshold(Perbill::from_rational(24, hours)));
		let mut l = 0;
		for &(n, d) in [(1, 12), (1, 8), (1, 4), (1, 2), (3, 4), (1, 1)].iter() {
			let t = days * n / d;
			if t != l {
<<<<<<< HEAD
				println!("   t + {t}d:   {:?}", self.threshold(Perbill::from_rational(t, days)));
=======
				println!("   t + {}d:   {:?}", t, self.threshold(Perbill::from_rational(t, days)));
>>>>>>> 3b53be61
				l = t;
			}
		}
		let t = |p: Perbill| -> std::string::String {
			if p.is_one() {
				"never".into()
			} else {
				let minutes = p * (hours * 60);
				if minutes < 60 {
					format!("{} minutes", minutes)
				} else if minutes < 8 * 60 && minutes % 60 != 0 {
					format!("{} hours {} minutes", minutes / 60, minutes % 60)
				} else if minutes < 72 * 60 {
					format!("{} hours", minutes / 60)
				} else if minutes / 60 % 24 == 0 {
					format!("{} days", minutes / 60 / 24)
				} else {
					format!("{} days {} hours", minutes / 60 / 24, minutes / 60 % 24)
				}
			}
		};
		if self.delay(Perbill::from_percent(49)) < Perbill::one() {
			println!("   30% threshold:   {}", t(self.delay(Perbill::from_percent(30))));
			println!("   10% threshold:   {}", t(self.delay(Perbill::from_percent(10))));
			println!("   3% threshold:    {}", t(self.delay(Perbill::from_percent(3))));
			println!("   1% threshold:    {}", t(self.delay(Perbill::from_percent(1))));
			println!("   0.1% threshold:  {}", t(self.delay(Perbill::from_rational(1u32, 1_000))));
			println!("   0.01% threshold: {}", t(self.delay(Perbill::from_rational(1u32, 10_000))));
		} else {
<<<<<<< HEAD
			println!("   99.9% threshold: {}", t(self.delay(Perbill::from_rational(999u32, 1_000))));
=======
			println!(
				"   99.9% threshold: {}",
				t(self.delay(Perbill::from_rational(999u32, 1_000)))
			);
>>>>>>> 3b53be61
			println!("   99% threshold:   {}", t(self.delay(Perbill::from_percent(99))));
			println!("   95% threshold:   {}", t(self.delay(Perbill::from_percent(95))));
			println!("   90% threshold:   {}", t(self.delay(Perbill::from_percent(90))));
			println!("   75% threshold:   {}", t(self.delay(Perbill::from_percent(75))));
			println!("   60% threshold:   {}", t(self.delay(Perbill::from_percent(60))));
		}
	}

	/// Determine the `y` value for the given `x` value.
	pub(crate) fn threshold(&self, x: Perbill) -> Perbill {
		match self {
			Self::LinearDecreasing { length, floor, ceil } =>
				*ceil - (x.min(*length).saturating_div(*length, Down) * (*ceil - *floor)),
			Self::SteppedDecreasing { begin, end, step, period } =>
				(*begin - (step.int_mul(x.int_div(*period))).min(*begin)).max(*end),
<<<<<<< HEAD
			Self::Reciprocal { factor, x_offset, y_offset } => {
				factor.checked_rounding_div(FixedI64::from(x) + *x_offset, Down)
					.map(|yp| (yp + *y_offset).into_clamped_perthing())
					.unwrap_or_else(Perbill::one)
			}
=======
			Self::Reciprocal { factor, x_offset, y_offset } => factor
				.checked_rounding_div(FixedI64::from(x) + *x_offset, Down)
				.map(|yp| (yp + *y_offset).into_clamped_perthing())
				.unwrap_or_else(Perbill::one),
>>>>>>> 3b53be61
		}
	}

	/// Determine the `y` value for the given `x` value.
	///
	/// This is a partial implementation designed only for use in const functions.
	const fn const_threshold(&self, x: Perbill) -> Perbill {
		match self {
			Self::Reciprocal { factor, x_offset, y_offset } => {
				match factor.checked_rounding_div(FixedI64::from_perbill(x).add(*x_offset), Down) {
					Some(yp) => (yp.add(*y_offset)).into_perbill(),
					None => Perbill::one(),
				}
<<<<<<< HEAD
			}
=======
			},
>>>>>>> 3b53be61
			_ => panic!("const_threshold cannot be used on this curve"),
		}
	}

	/// Determine the smallest `x` value such that `passing` returns `true` when passed along with
	/// the given `y` value.
	///
	/// If `passing` never returns `true` for any value of `x` when paired with `y`, then
	/// `Perbill::one` may be returned.
	///
	/// ```nocompile
	/// let c = Curve::LinearDecreasing { begin: Perbill::one(), delta: Perbill::one() };
	/// //      ^^^ Can be any curve.
	/// let y = Perbill::from_percent(50);
	/// //      ^^^ Can be any value.
	/// let x = c.delay(y);
	/// assert!(c.passing(x, y));
	/// ```
	pub fn delay(&self, y: Perbill) -> Perbill {
		match self {
			Self::LinearDecreasing { length, floor, ceil } =>
				if y < *floor {
					Perbill::one()
				} else if y > *ceil {
					Perbill::zero()
				} else {
					(*ceil - y).saturating_div(*ceil - *floor, Up) * *length
				},
			Self::SteppedDecreasing { begin, end, step, period } =>
				if y < *end {
					Perbill::one()
				} else {
					period.int_mul((*begin - y.min(*begin) + step.less_epsilon()).int_div(*step))
				},
			Self::Reciprocal { factor, x_offset, y_offset } => {
				let y = FixedI64::from(y);
				let maybe_term = factor.checked_rounding_div(y - *y_offset, Up);
<<<<<<< HEAD
				maybe_term.and_then(|term| (term - *x_offset).try_into_perthing().ok())
=======
				maybe_term
					.and_then(|term| (term - *x_offset).try_into_perthing().ok())
>>>>>>> 3b53be61
					.unwrap_or_else(Perbill::one)
			},
		}
	}

	/// Return `true` iff the `y` value is greater than the curve at the `x`.
	pub fn passing(&self, x: Perbill, y: Perbill) -> bool {
		y >= self.threshold(x)
	}
}

#[cfg(feature = "std")]
impl Debug for Curve {
	fn fmt(&self, f: &mut sp_std::fmt::Formatter<'_>) -> sp_std::fmt::Result {
		match self {
			Self::LinearDecreasing { length, floor, ceil } => {
				write!(
					f,
					"Linear[(0%, {:?}) -> ({:?}, {:?}) -> (100%, {:?})]",
<<<<<<< HEAD
					ceil,
					length,
					floor,
					floor,
=======
					ceil, length, floor, floor,
>>>>>>> 3b53be61
				)
			},
			Self::SteppedDecreasing { begin, end, step, period } => {
				write!(
					f,
					"Stepped[(0%, {:?}) -> (100%, {:?}) by ({:?}, {:?})]",
<<<<<<< HEAD
					begin,
					end,
					period,
					step,
=======
					begin, end, period, step,
>>>>>>> 3b53be61
				)
			},
			Self::Reciprocal { factor, x_offset, y_offset } => {
				write!(
					f,
					"Reciprocal[factor of {:?}, x_offset of {:?}, y_offset of {:?}]",
<<<<<<< HEAD
					factor,
					x_offset,
					y_offset,
				)
			}
=======
					factor, x_offset, y_offset,
				)
			},
>>>>>>> 3b53be61
		}
	}
}

#[cfg(test)]
mod tests {
	use super::*;
<<<<<<< HEAD
	use sp_runtime::PerThing;
	use frame_support::traits::ConstU32;
=======
	use frame_support::traits::ConstU32;
	use sp_runtime::PerThing;
>>>>>>> 3b53be61

	const fn percent(x: u128) -> FixedI64 {
		FixedI64::from_rational(x, 100)
	}

	const TIP_APP: Curve = Curve::make_linear(10, 28, percent(50), percent(100));
	const TIP_SUP: Curve = Curve::make_reciprocal(1, 28, percent(4), percent(0), percent(50));
	const ROOT_APP: Curve = Curve::make_reciprocal(4, 28, percent(80), percent(50), percent(100));
	const ROOT_SUP: Curve = Curve::make_linear(28, 28, percent(0), percent(50));
<<<<<<< HEAD
	const WHITE_APP: Curve = Curve::make_reciprocal(16, 28 * 24, percent(96), percent(50), percent(100));
=======
	const WHITE_APP: Curve =
		Curve::make_reciprocal(16, 28 * 24, percent(96), percent(50), percent(100));
>>>>>>> 3b53be61
	const WHITE_SUP: Curve = Curve::make_reciprocal(1, 28, percent(20), percent(10), percent(50));
	const SMALL_APP: Curve = Curve::make_linear(10, 28, percent(50), percent(100));
	const SMALL_SUP: Curve = Curve::make_reciprocal(8, 28, percent(1), percent(0), percent(50));
	const MID_APP: Curve = Curve::make_linear(17, 28, percent(50), percent(100));
	const MID_SUP: Curve = Curve::make_reciprocal(12, 28, percent(1), percent(0), percent(50));
	const BIG_APP: Curve = Curve::make_linear(23, 28, percent(50), percent(100));
	const BIG_SUP: Curve = Curve::make_reciprocal(16, 28, percent(1), percent(0), percent(50));
	const HUGE_APP: Curve = Curve::make_linear(28, 28, percent(50), percent(100));
	const HUGE_SUP: Curve = Curve::make_reciprocal(20, 28, percent(1), percent(0), percent(50));
	const PARAM_APP: Curve = Curve::make_reciprocal(4, 28, percent(80), percent(50), percent(100));
	const PARAM_SUP: Curve = Curve::make_reciprocal(7, 28, percent(10), percent(0), percent(50));
	const ADMIN_APP: Curve = Curve::make_linear(17, 28, percent(50), percent(100));
	const ADMIN_SUP: Curve = Curve::make_reciprocal(12, 28, percent(1), percent(0), percent(50));

	// TODO: ceil for linear.

	#[test]
	#[should_panic]
	fn check_curves() {
		TIP_APP.info(28u32, "Tip Approval");
		TIP_SUP.info(28u32, "Tip Support");
		ROOT_APP.info(28u32, "Root Approval");
		ROOT_SUP.info(28u32, "Root Support");
		WHITE_APP.info(28u32, "Whitelist Approval");
		WHITE_SUP.info(28u32, "Whitelist Support");
		SMALL_APP.info(28u32, "Small Spend Approval");
		SMALL_SUP.info(28u32, "Small Spend Support");
		MID_APP.info(28u32, "Mid Spend Approval");
		MID_SUP.info(28u32, "Mid Spend Support");
		BIG_APP.info(28u32, "Big Spend Approval");
		BIG_SUP.info(28u32, "Big Spend Support");
		HUGE_APP.info(28u32, "Huge Spend Approval");
		HUGE_SUP.info(28u32, "Huge Spend Support");
		PARAM_APP.info(28u32, "Mid-tier Parameter Change Approval");
		PARAM_SUP.info(28u32, "Mid-tier Parameter Change Support");
		ADMIN_APP.info(28u32, "Admin (e.g. Cancel Slash) Approval");
		ADMIN_SUP.info(28u32, "Admin (e.g. Cancel Slash) Support");
		assert!(false);
	}

	#[test]
	fn insert_sorted_works() {
		let mut b: BoundedVec<u32, ConstU32<6>> = vec![20, 30, 40].try_into().unwrap();
		assert!(b.insert_sorted_by_key(10, |&x| x));
		assert_eq!(&b[..], &[10, 20, 30, 40][..]);

		assert!(b.insert_sorted_by_key(60, |&x| x));
		assert_eq!(&b[..], &[10, 20, 30, 40, 60][..]);

		assert!(b.insert_sorted_by_key(50, |&x| x));
		assert_eq!(&b[..], &[10, 20, 30, 40, 50, 60][..]);

		assert!(!b.insert_sorted_by_key(9, |&x| x));
		assert_eq!(&b[..], &[10, 20, 30, 40, 50, 60][..]);

		assert!(b.insert_sorted_by_key(11, |&x| x));
		assert_eq!(&b[..], &[11, 20, 30, 40, 50, 60][..]);

		assert!(b.insert_sorted_by_key(21, |&x| x));
		assert_eq!(&b[..], &[20, 21, 30, 40, 50, 60][..]);

		assert!(b.insert_sorted_by_key(61, |&x| x));
		assert_eq!(&b[..], &[21, 30, 40, 50, 60, 61][..]);

		assert!(b.insert_sorted_by_key(51, |&x| x));
		assert_eq!(&b[..], &[30, 40, 50, 51, 60, 61][..]);
	}

	#[test]
	fn translated_reciprocal_works() {
		let c: Curve = Curve::Reciprocal {
			factor: FixedI64::from_float(0.03125),
			x_offset: FixedI64::from_float(0.0363306838226),
			y_offset: FixedI64::from_float(0.139845532427),
		};
		c.info(28u32, "Test");

		for i in 0..9_696_969u32 {
			let query = Perbill::from_rational(i, 9_696_969);
			// Determine the nearest point in time when the query will be above threshold.
			let delay_needed = c.delay(query);
			// Ensure that it actually does pass at that time, or that it will never pass.
			assert!(delay_needed.is_one() || c.passing(delay_needed, query));
		}
	}

	#[test]
	fn stepped_decreasing_works() {
		fn pc(x: u32) -> Perbill {
			Perbill::from_percent(x)
		}

<<<<<<< HEAD
		let c = Curve::SteppedDecreasing {
			begin: pc(80),
			end: pc(30),
			step: pc(10),
			period: pc(15),
		};
=======
		let c =
			Curve::SteppedDecreasing { begin: pc(80), end: pc(30), step: pc(10), period: pc(15) };
>>>>>>> 3b53be61

		for i in 0..9_696_969u32 {
			let query = Perbill::from_rational(i, 9_696_969);
			// Determine the nearest point in time when the query will be above threshold.
			let delay_needed = c.delay(query);
			// Ensure that it actually does pass at that time, or that it will never pass.
			assert!(delay_needed.is_one() || c.passing(delay_needed, query));
		}

		assert_eq!(c.threshold(pc(0)), pc(80));
		assert_eq!(c.threshold(pc(15).less_epsilon()), pc(80));
		assert_eq!(c.threshold(pc(15)), pc(70));
		assert_eq!(c.threshold(pc(30).less_epsilon()), pc(70));
		assert_eq!(c.threshold(pc(30)), pc(60));
		assert_eq!(c.threshold(pc(45).less_epsilon()), pc(60));
		assert_eq!(c.threshold(pc(45)), pc(50));
		assert_eq!(c.threshold(pc(60).less_epsilon()), pc(50));
		assert_eq!(c.threshold(pc(60)), pc(40));
		assert_eq!(c.threshold(pc(75).less_epsilon()), pc(40));
		assert_eq!(c.threshold(pc(75)), pc(30));
		assert_eq!(c.threshold(pc(100)), pc(30));

		assert_eq!(c.delay(pc(100)), pc(0));
		assert_eq!(c.delay(pc(80)), pc(0));
		assert_eq!(c.delay(pc(80).less_epsilon()), pc(15));
		assert_eq!(c.delay(pc(70)), pc(15));
		assert_eq!(c.delay(pc(70).less_epsilon()), pc(30));
		assert_eq!(c.delay(pc(60)), pc(30));
		assert_eq!(c.delay(pc(60).less_epsilon()), pc(45));
		assert_eq!(c.delay(pc(50)), pc(45));
		assert_eq!(c.delay(pc(50).less_epsilon()), pc(60));
		assert_eq!(c.delay(pc(40)), pc(60));
		assert_eq!(c.delay(pc(40).less_epsilon()), pc(75));
		assert_eq!(c.delay(pc(30)), pc(75));
		assert_eq!(c.delay(pc(30).less_epsilon()), pc(100));
		assert_eq!(c.delay(pc(0)), pc(100));
	}
}<|MERGE_RESOLUTION|>--- conflicted
+++ resolved
@@ -21,13 +21,8 @@
 use codec::{Decode, Encode, EncodeLike, MaxEncodedLen};
 use frame_support::{traits::schedule::Anon, Parameter};
 use scale_info::TypeInfo;
-<<<<<<< HEAD
-use sp_runtime::{RuntimeDebug, PerThing, FixedI64};
-use sp_arithmetic::Rounding::*;
-=======
 use sp_arithmetic::Rounding::*;
 use sp_runtime::{FixedI64, PerThing, RuntimeDebug};
->>>>>>> 3b53be61
 use sp_std::fmt::Debug;
 
 pub type BalanceOf<T, I = ()> =
@@ -273,16 +268,7 @@
 }
 
 impl Curve {
-<<<<<<< HEAD
-	pub const fn make_linear(
-		length: u128,
-		period: u128,
-		floor: FixedI64,
-		ceil: FixedI64,
-	) -> Curve {
-=======
 	pub const fn make_linear(length: u128, period: u128, floor: FixedI64, ceil: FixedI64) -> Curve {
->>>>>>> 3b53be61
 		let length = FixedI64::from_rational(length, period).into_perbill();
 		let floor = floor.into_perbill();
 		let ceil = ceil.into_perbill();
@@ -296,17 +282,6 @@
 		ceil: FixedI64,
 	) -> Curve {
 		let delay = FixedI64::from_rational(delay, period).into_perbill();
-<<<<<<< HEAD
-		let mut bounds = ((
-			FixedI64::from_u32(0),
-			Self::reciprocal_from_parts(FixedI64::from_u32(0), floor, ceil),
-			FixedI64::from_inner(i64::max_value()),
-		), (
-			FixedI64::from_u32(1),
-			Self::reciprocal_from_parts(FixedI64::from_u32(1), floor, ceil),
-			FixedI64::from_inner(i64::max_value()),
-		));
-=======
 		let mut bounds = (
 			(
 				FixedI64::from_u32(0),
@@ -319,7 +294,6 @@
 				FixedI64::from_inner(i64::max_value()),
 			),
 		);
->>>>>>> 3b53be61
 		const TWO: FixedI64 = FixedI64::from_u32(2);
 		while (bounds.1).0.sub((bounds.0).0).into_inner() > 1 {
 			let factor = (bounds.0).0.add((bounds.1).0).div(TWO);
@@ -349,11 +323,7 @@
 	#[cfg(feature = "std")]
 	pub fn info(&self, days: u32, name: impl std::fmt::Display) {
 		let hours = days * 24;
-<<<<<<< HEAD
-		println!("Curve {name} := {:?}:", self);
-=======
 		println!("Curve {} := {:?}:", name, self);
->>>>>>> 3b53be61
 		println!("   t + 0h:   {:?}", self.threshold(Perbill::zero()));
 		println!("   t + 1h:   {:?}", self.threshold(Perbill::from_rational(1, hours)));
 		println!("   t + 2h:   {:?}", self.threshold(Perbill::from_rational(2, hours)));
@@ -365,11 +335,7 @@
 		for &(n, d) in [(1, 12), (1, 8), (1, 4), (1, 2), (3, 4), (1, 1)].iter() {
 			let t = days * n / d;
 			if t != l {
-<<<<<<< HEAD
-				println!("   t + {t}d:   {:?}", self.threshold(Perbill::from_rational(t, days)));
-=======
 				println!("   t + {}d:   {:?}", t, self.threshold(Perbill::from_rational(t, days)));
->>>>>>> 3b53be61
 				l = t;
 			}
 		}
@@ -399,14 +365,10 @@
 			println!("   0.1% threshold:  {}", t(self.delay(Perbill::from_rational(1u32, 1_000))));
 			println!("   0.01% threshold: {}", t(self.delay(Perbill::from_rational(1u32, 10_000))));
 		} else {
-<<<<<<< HEAD
-			println!("   99.9% threshold: {}", t(self.delay(Perbill::from_rational(999u32, 1_000))));
-=======
 			println!(
 				"   99.9% threshold: {}",
 				t(self.delay(Perbill::from_rational(999u32, 1_000)))
 			);
->>>>>>> 3b53be61
 			println!("   99% threshold:   {}", t(self.delay(Perbill::from_percent(99))));
 			println!("   95% threshold:   {}", t(self.delay(Perbill::from_percent(95))));
 			println!("   90% threshold:   {}", t(self.delay(Perbill::from_percent(90))));
@@ -422,18 +384,10 @@
 				*ceil - (x.min(*length).saturating_div(*length, Down) * (*ceil - *floor)),
 			Self::SteppedDecreasing { begin, end, step, period } =>
 				(*begin - (step.int_mul(x.int_div(*period))).min(*begin)).max(*end),
-<<<<<<< HEAD
-			Self::Reciprocal { factor, x_offset, y_offset } => {
-				factor.checked_rounding_div(FixedI64::from(x) + *x_offset, Down)
-					.map(|yp| (yp + *y_offset).into_clamped_perthing())
-					.unwrap_or_else(Perbill::one)
-			}
-=======
 			Self::Reciprocal { factor, x_offset, y_offset } => factor
 				.checked_rounding_div(FixedI64::from(x) + *x_offset, Down)
 				.map(|yp| (yp + *y_offset).into_clamped_perthing())
 				.unwrap_or_else(Perbill::one),
->>>>>>> 3b53be61
 		}
 	}
 
@@ -447,11 +401,7 @@
 					Some(yp) => (yp.add(*y_offset)).into_perbill(),
 					None => Perbill::one(),
 				}
-<<<<<<< HEAD
-			}
-=======
 			},
->>>>>>> 3b53be61
 			_ => panic!("const_threshold cannot be used on this curve"),
 		}
 	}
@@ -489,12 +439,8 @@
 			Self::Reciprocal { factor, x_offset, y_offset } => {
 				let y = FixedI64::from(y);
 				let maybe_term = factor.checked_rounding_div(y - *y_offset, Up);
-<<<<<<< HEAD
-				maybe_term.and_then(|term| (term - *x_offset).try_into_perthing().ok())
-=======
 				maybe_term
 					.and_then(|term| (term - *x_offset).try_into_perthing().ok())
->>>>>>> 3b53be61
 					.unwrap_or_else(Perbill::one)
 			},
 		}
@@ -514,45 +460,23 @@
 				write!(
 					f,
 					"Linear[(0%, {:?}) -> ({:?}, {:?}) -> (100%, {:?})]",
-<<<<<<< HEAD
-					ceil,
-					length,
-					floor,
-					floor,
-=======
 					ceil, length, floor, floor,
->>>>>>> 3b53be61
 				)
 			},
 			Self::SteppedDecreasing { begin, end, step, period } => {
 				write!(
 					f,
 					"Stepped[(0%, {:?}) -> (100%, {:?}) by ({:?}, {:?})]",
-<<<<<<< HEAD
-					begin,
-					end,
-					period,
-					step,
-=======
 					begin, end, period, step,
->>>>>>> 3b53be61
 				)
 			},
 			Self::Reciprocal { factor, x_offset, y_offset } => {
 				write!(
 					f,
 					"Reciprocal[factor of {:?}, x_offset of {:?}, y_offset of {:?}]",
-<<<<<<< HEAD
-					factor,
-					x_offset,
-					y_offset,
-				)
-			}
-=======
 					factor, x_offset, y_offset,
 				)
 			},
->>>>>>> 3b53be61
 		}
 	}
 }
@@ -560,13 +484,8 @@
 #[cfg(test)]
 mod tests {
 	use super::*;
-<<<<<<< HEAD
-	use sp_runtime::PerThing;
-	use frame_support::traits::ConstU32;
-=======
 	use frame_support::traits::ConstU32;
 	use sp_runtime::PerThing;
->>>>>>> 3b53be61
 
 	const fn percent(x: u128) -> FixedI64 {
 		FixedI64::from_rational(x, 100)
@@ -576,12 +495,8 @@
 	const TIP_SUP: Curve = Curve::make_reciprocal(1, 28, percent(4), percent(0), percent(50));
 	const ROOT_APP: Curve = Curve::make_reciprocal(4, 28, percent(80), percent(50), percent(100));
 	const ROOT_SUP: Curve = Curve::make_linear(28, 28, percent(0), percent(50));
-<<<<<<< HEAD
-	const WHITE_APP: Curve = Curve::make_reciprocal(16, 28 * 24, percent(96), percent(50), percent(100));
-=======
 	const WHITE_APP: Curve =
 		Curve::make_reciprocal(16, 28 * 24, percent(96), percent(50), percent(100));
->>>>>>> 3b53be61
 	const WHITE_SUP: Curve = Curve::make_reciprocal(1, 28, percent(20), percent(10), percent(50));
 	const SMALL_APP: Curve = Curve::make_linear(10, 28, percent(50), percent(100));
 	const SMALL_SUP: Curve = Curve::make_reciprocal(8, 28, percent(1), percent(0), percent(50));
@@ -674,17 +589,8 @@
 			Perbill::from_percent(x)
 		}
 
-<<<<<<< HEAD
-		let c = Curve::SteppedDecreasing {
-			begin: pc(80),
-			end: pc(30),
-			step: pc(10),
-			period: pc(15),
-		};
-=======
 		let c =
 			Curve::SteppedDecreasing { begin: pc(80), end: pc(30), step: pc(10), period: pc(15) };
->>>>>>> 3b53be61
 
 		for i in 0..9_696_969u32 {
 			let query = Perbill::from_rational(i, 9_696_969);
