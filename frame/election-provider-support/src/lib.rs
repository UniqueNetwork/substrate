--- conflicted
+++ resolved
@@ -168,23 +168,12 @@
 
 pub mod onchain;
 pub mod traits;
-<<<<<<< HEAD
 use sp_runtime::traits::{Bounded, Saturating, Zero};
-=======
-#[cfg(feature = "std")]
-use codec::{Decode, Encode};
-use frame_support::{BoundedVec, RuntimeDebug};
-use sp_runtime::traits::Bounded;
->>>>>>> aee9383c
 use sp_std::{fmt::Debug, prelude::*};
 
 /// Re-export the solution generation macro.
 pub use frame_election_provider_solution_type::generate_solution_type;
-<<<<<<< HEAD
 use frame_support::{traits::Get, BoundedVec, RuntimeDebug};
-=======
-pub use frame_support::traits::Get;
->>>>>>> aee9383c
 /// Re-export some type as they are used in the interface.
 pub use sp_arithmetic::PerThing;
 pub use sp_npos_elections::{
