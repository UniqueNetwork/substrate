--- conflicted
+++ resolved
@@ -455,11 +455,7 @@
 
 impl<T> WeighData<T> for WeightV1 {
 	fn weigh_data(&self, _: T) -> Weight {
-<<<<<<< HEAD
 		return Weight { computation: *self, bandwidth: Zero::zero() }
-=======
-		*self
->>>>>>> fa778cc1
 	}
 }
 
@@ -475,15 +471,9 @@
 	}
 }
 
-<<<<<<< HEAD
 impl<T> WeighData<T> for (WeightV1, DispatchClass, Pays) {
 	fn weigh_data(&self, args: T) -> Weight {
 		return self.0.weigh_data(args)
-=======
-impl<T> WeighData<T> for (Weight, DispatchClass, Pays) {
-	fn weigh_data(&self, _: T) -> Weight {
-		self.0
->>>>>>> fa778cc1
 	}
 }
 
@@ -499,15 +489,9 @@
 	}
 }
 
-<<<<<<< HEAD
 impl<T> WeighData<T> for (WeightV1, DispatchClass) {
 	fn weigh_data(&self, args: T) -> Weight {
 		return self.0.weigh_data(args)
-=======
-impl<T> WeighData<T> for (Weight, DispatchClass) {
-	fn weigh_data(&self, _: T) -> Weight {
-		self.0
->>>>>>> fa778cc1
 	}
 }
 
@@ -523,15 +507,9 @@
 	}
 }
 
-<<<<<<< HEAD
 impl<T> WeighData<T> for (WeightV1, Pays) {
 	fn weigh_data(&self, args: T) -> Weight {
 		return self.0.weigh_data(args)
-=======
-impl<T> WeighData<T> for (Weight, Pays) {
-	fn weigh_data(&self, _: T) -> Weight {
-		self.0
->>>>>>> fa778cc1
 	}
 }
 
