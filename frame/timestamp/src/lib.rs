// This file is part of Substrate.

// Copyright (C) 2017-2022 Parity Technologies (UK) Ltd.
// SPDX-License-Identifier: Apache-2.0

// Licensed under the Apache License, Version 2.0 (the "License");
// you may not use this file except in compliance with the License.
// You may obtain a copy of the License at
//
// 	http://www.apache.org/licenses/LICENSE-2.0
//
// Unless required by applicable law or agreed to in writing, software
// distributed under the License is distributed on an "AS IS" BASIS,
// WITHOUT WARRANTIES OR CONDITIONS OF ANY KIND, either express or implied.
// See the License for the specific language governing permissions and
// limitations under the License.

//! # Timestamp Pallet
//!
//! The Timestamp pallet provides functionality to get and set the on-chain time.
//!
//! - [`Config`]
//! - [`Call`]
//! - [`Pallet`]
//!
//! ## Overview
//!
//! The Timestamp pallet allows the validators to set and validate a timestamp with each block.
//!
//! It uses inherents for timestamp data, which is provided by the block author and
//! validated/verified by other validators. The timestamp can be set only once per block and must be
//! set each block. There could be a constraint on how much time must pass before setting the new
//! timestamp.
//!
//! **NOTE:** The Timestamp pallet is the recommended way to query the on-chain time instead of
//! using an approach based on block numbers. The block number based time measurement can cause
//! issues because of cumulative calculation errors and hence should be avoided.
//!
//! ## Interface
//!
//! ### Dispatchable Functions
//!
//! * `set` - Sets the current time.
//!
//! ### Public functions
//!
//! * `get` - Gets the current time for the current block. If this function is called prior to
//! setting the timestamp, it will return the timestamp of the previous block.
//!
//! ### Config Getters
//!
//! * `MinimumPeriod` - Gets the minimum (and advised) period between blocks for the chain.
//!
//! ## Usage
//!
//! The following example shows how to use the Timestamp pallet in your custom pallet to query the
//! current timestamp.
//!
//! ### Prerequisites
//!
//! Import the Timestamp pallet into your custom pallet and derive the pallet configuration
//! trait from the timestamp trait.
//!
//! ### Get current timestamp
//!
//! ```
//! use pallet_timestamp::{self as timestamp};
//!
//! #[frame_support::pallet]
//! pub mod pallet {
//! 	use super::*;
//! 	use frame_support::pallet_prelude::*;
//! 	use frame_system::pallet_prelude::*;
//!
//! 	#[pallet::pallet]
//! 	pub struct Pallet<T>(_);
//!
//! 	#[pallet::config]
//! 	pub trait Config: frame_system::Config + timestamp::Config {}
//!
//! 	#[pallet::call]
//! 	impl<T: Config> Pallet<T> {
//! 		#[pallet::weight(0)]
//! 		pub fn get_time(origin: OriginFor<T>) -> DispatchResult {
//! 			let _sender = ensure_signed(origin)?;
//! 			let _now = <timestamp::Pallet<T>>::get();
//! 			Ok(())
//! 		}
//! 	}
//! }
//! # fn main() {}
//! ```
//!
//! ### Example from the FRAME
//!
//! The [Session pallet](https://github.com/paritytech/substrate/blob/master/frame/session/src/lib.rs) uses
//! the Timestamp pallet for session management.
//!
//! ## Related Pallets
//!
//! * [Session](../pallet_session/index.html)

#![cfg_attr(not(feature = "std"), no_std)]

mod benchmarking;
#[cfg(test)]
mod mock;
#[cfg(test)]
mod tests;
pub mod weights;

use frame_support::traits::{OnTimestampSet, Time, UnixTime};
use sp_runtime::traits::{AtLeast32Bit, SaturatedConversion, Scale, Zero};
use sp_std::{cmp, result};
use sp_timestamp::{InherentError, InherentType, INHERENT_IDENTIFIER};
pub use weights::WeightInfo;

pub use pallet::*;

#[frame_support::pallet]
pub mod pallet {
	use super::*;
	use frame_support::pallet_prelude::*;
	use frame_system::pallet_prelude::*;

	/// The pallet configuration trait
	#[pallet::config]
	pub trait Config: frame_system::Config {
		/// Type used for expressing timestamp.
		type Moment: Parameter
			+ Default
			+ AtLeast32Bit
			+ Scale<Self::BlockNumber, Output = Self::Moment>
			+ Copy
			+ MaxEncodedLen
			+ scale_info::StaticTypeInfo;

		/// Something which can be notified when the timestamp is set. Set this to `()` if not
		/// needed.
		type OnTimestampSet: OnTimestampSet<Self::Moment>;

		/// The minimum period between blocks. Beware that this is different to the *expected*
		/// period that the block production apparatus provides. Your chosen consensus system will
		/// generally work with this to determine a sensible block time. e.g. For Aura, it will be
		/// double this period on default settings.
		#[pallet::constant]
		type MinimumPeriod: Get<Self::Moment>;

		/// Weight information for extrinsics in this pallet.
		type WeightInfo: WeightInfo;
	}

	#[pallet::pallet]
	#[pallet::generate_store(pub(super) trait Store)]
	pub struct Pallet<T>(PhantomData<T>);

	/// Current time for the current block.
	#[pallet::storage]
	#[pallet::getter(fn now)]
	pub type Now<T: Config> = StorageValue<_, T::Moment, ValueQuery>;

	/// Did the timestamp get updated in this block?
	#[pallet::storage]
	pub(super) type DidUpdate<T: Config> = StorageValue<_, bool, ValueQuery>;

	#[pallet::hooks]
	impl<T: Config> Hooks<BlockNumberFor<T>> for Pallet<T> {
		/// dummy `on_initialize` to return the weight used in `on_finalize`.
		fn on_initialize(_n: BlockNumberFor<T>) -> Weight {
			// weight of `on_finalize`
			Weight::from_computation(T::WeightInfo::on_finalize())
		}

		/// # <weight>
		/// - `O(1)`
		/// - 1 storage deletion (codec `O(1)`).
		/// # </weight>
		fn on_finalize(_n: BlockNumberFor<T>) {
			assert!(DidUpdate::<T>::take(), "Timestamp must be updated once in the block");
		}
	}

	#[pallet::call]
	impl<T: Config> Pallet<T> {
		/// Set the current time.
		///
		/// This call should be invoked exactly once per block. It will panic at the finalization
		/// phase, if this call hasn't been invoked by that time.
		///
		/// The timestamp should be greater than the previous one by the amount specified by
		/// `MinimumPeriod`.
		///
		/// The dispatch origin for this call must be `Inherent`.
		///
		/// # <weight>
		/// - `O(1)` (Note that implementations of `OnTimestampSet` must also be `O(1)`)
		/// - 1 storage read and 1 storage mutation (codec `O(1)`). (because of `DidUpdate::take` in
		///   `on_finalize`)
		/// - 1 event handler `on_timestamp_set`. Must be `O(1)`.
		/// # </weight>
		#[pallet::weight((
			T::WeightInfo::set(),
			DispatchClass::Mandatory
		))]
		pub fn set(origin: OriginFor<T>, #[pallet::compact] now: T::Moment) -> DispatchResult {
			ensure_none(origin)?;
			assert!(!DidUpdate::<T>::exists(), "Timestamp must be updated only once in the block");
			let prev = Self::now();
			assert!(
				prev.is_zero() || now >= prev + T::MinimumPeriod::get(),
				"Timestamp must increment by at least <MinimumPeriod> between sequential blocks"
			);
			Now::<T>::put(now);
			DidUpdate::<T>::put(true);

			<T::OnTimestampSet as OnTimestampSet<_>>::on_timestamp_set(now);

			Ok(())
		}
	}

	#[pallet::inherent]
	impl<T: Config> ProvideInherent for Pallet<T> {
		type Call = Call<T>;
		type Error = InherentError;
		const INHERENT_IDENTIFIER: InherentIdentifier = INHERENT_IDENTIFIER;

		fn create_inherent(data: &InherentData) -> Option<Self::Call> {
			let inherent_data = data
				.get_data::<InherentType>(&INHERENT_IDENTIFIER)
				.expect("Timestamp inherent data not correctly encoded")
				.expect("Timestamp inherent data must be provided");
			let data = (*inherent_data).saturated_into::<T::Moment>();

			let next_time = cmp::max(data, Self::now() + T::MinimumPeriod::get());
			Some(Call::set { now: next_time })
		}

		fn check_inherent(
			call: &Self::Call,
			data: &InherentData,
		) -> result::Result<(), Self::Error> {
			const MAX_TIMESTAMP_DRIFT_MILLIS: sp_timestamp::Timestamp =
				sp_timestamp::Timestamp::new(30 * 1000);

			let t: u64 = match call {
				Call::set { ref now } => (*now).saturated_into::<u64>(),
				_ => return Ok(()),
			};

			let data = data
				.get_data::<InherentType>(&INHERENT_IDENTIFIER)
				.expect("Timestamp inherent data not correctly encoded")
				.expect("Timestamp inherent data must be provided");

			let minimum = (Self::now() + T::MinimumPeriod::get()).saturated_into::<u64>();
			if t > *(data + MAX_TIMESTAMP_DRIFT_MILLIS) {
				Err(InherentError::TooFarInFuture)
			} else if t < minimum {
				Err(InherentError::ValidAtTimestamp(minimum.into()))
			} else {
				Ok(())
			}
		}

		fn is_inherent(call: &Self::Call) -> bool {
			matches!(call, Call::set { .. })
		}
	}
}

impl<T: Config> Pallet<T> {
	/// Get the current time for the current block.
	///
	/// NOTE: if this function is called prior to setting the timestamp,
	/// it will return the timestamp of the previous block.
	pub fn get() -> T::Moment {
		Self::now()
	}

	/// Set the timestamp to something in particular. Only used for tests.
	#[cfg(any(feature = "runtime-benchmarks", feature = "std"))]
	pub fn set_timestamp(now: T::Moment) {
		Now::<T>::put(now);
	}
}

impl<T: Config> Time for Pallet<T> {
	type Moment = T::Moment;

	/// Before the first set of now with inherent the value returned is zero.
	fn now() -> Self::Moment {
		Self::now()
	}
}

/// Before the timestamp inherent is applied, it returns the time of previous block.
///
/// On genesis the time returned is not valid.
impl<T: Config> UnixTime for Pallet<T> {
	fn now() -> core::time::Duration {
		// now is duration since unix epoch in millisecond as documented in
		// `sp_timestamp::InherentDataProvider`.
		let now = Self::now();
		sp_std::if_std! {
			if now == T::Moment::zero() {
				log::error!(
					target: "runtime::timestamp",
					"`pallet_timestamp::UnixTime::now` is called at genesis, invalid value returned: 0",
				);
			}
		}
		core::time::Duration::from_millis(now.saturated_into::<u64>())
	}
<<<<<<< HEAD
}

#[cfg(test)]
mod tests {
	use super::*;
	use crate as pallet_timestamp;

	use frame_support::{
		assert_ok, parameter_types,
		traits::{ConstU32, ConstU64},
	};
	use sp_core::H256;
	use sp_io::TestExternalities;
	use sp_runtime::{
		testing::Header,
		traits::{BlakeTwo256, IdentityLookup},
	};

	pub fn new_test_ext() -> TestExternalities {
		let t = frame_system::GenesisConfig::default().build_storage::<Test>().unwrap();
		TestExternalities::new(t)
	}

	type UncheckedExtrinsic = frame_system::mocking::MockUncheckedExtrinsic<Test>;
	type Block = frame_system::mocking::MockBlock<Test>;

	frame_support::construct_runtime!(
		pub enum Test where
			Block = Block,
			NodeBlock = Block,
			UncheckedExtrinsic = UncheckedExtrinsic,
		{
			System: frame_system::{Pallet, Call, Config, Storage, Event<T>},
			Timestamp: pallet_timestamp::{Pallet, Call, Storage, Inherent},
		}
	);

	parameter_types! {
		pub BlockWeights: frame_system::limits::BlockWeights =
			frame_system::limits::BlockWeights::simple_max(frame_support::weights::Weight::new()
				.set_computation(1024)
				.set_bandwidth(1024)
			);
	}
	impl frame_system::Config for Test {
		type BaseCallFilter = frame_support::traits::Everything;
		type BlockWeights = ();
		type BlockLength = ();
		type DbWeight = ();
		type Origin = Origin;
		type Index = u64;
		type BlockNumber = u64;
		type Call = Call;
		type Hash = H256;
		type Hashing = BlakeTwo256;
		type AccountId = u64;
		type Lookup = IdentityLookup<Self::AccountId>;
		type Header = Header;
		type Event = Event;
		type BlockHashCount = ConstU64<250>;
		type Version = ();
		type PalletInfo = PalletInfo;
		type AccountData = ();
		type OnNewAccount = ();
		type OnKilledAccount = ();
		type SystemWeightInfo = ();
		type SS58Prefix = ();
		type OnSetCode = ();
		type MaxConsumers = ConstU32<16>;
	}

	impl Config for Test {
		type Moment = u64;
		type OnTimestampSet = ();
		type MinimumPeriod = ConstU64<5>;
		type WeightInfo = ();
	}

	#[test]
	fn timestamp_works() {
		new_test_ext().execute_with(|| {
			Timestamp::set_timestamp(42);
			assert_ok!(Timestamp::set(Origin::none(), 69));
			assert_eq!(Timestamp::now(), 69);
		});
	}

	#[test]
	#[should_panic(expected = "Timestamp must be updated only once in the block")]
	fn double_timestamp_should_fail() {
		new_test_ext().execute_with(|| {
			Timestamp::set_timestamp(42);
			assert_ok!(Timestamp::set(Origin::none(), 69));
			let _ = Timestamp::set(Origin::none(), 70);
		});
	}

	#[test]
	#[should_panic(
		expected = "Timestamp must increment by at least <MinimumPeriod> between sequential blocks"
	)]
	fn block_period_minimum_enforced() {
		new_test_ext().execute_with(|| {
			Timestamp::set_timestamp(42);
			let _ = Timestamp::set(Origin::none(), 46);
		});
	}
=======
>>>>>>> 644e59a3
}<|MERGE_RESOLUTION|>--- conflicted
+++ resolved
@@ -312,114 +312,4 @@
 		}
 		core::time::Duration::from_millis(now.saturated_into::<u64>())
 	}
-<<<<<<< HEAD
-}
-
-#[cfg(test)]
-mod tests {
-	use super::*;
-	use crate as pallet_timestamp;
-
-	use frame_support::{
-		assert_ok, parameter_types,
-		traits::{ConstU32, ConstU64},
-	};
-	use sp_core::H256;
-	use sp_io::TestExternalities;
-	use sp_runtime::{
-		testing::Header,
-		traits::{BlakeTwo256, IdentityLookup},
-	};
-
-	pub fn new_test_ext() -> TestExternalities {
-		let t = frame_system::GenesisConfig::default().build_storage::<Test>().unwrap();
-		TestExternalities::new(t)
-	}
-
-	type UncheckedExtrinsic = frame_system::mocking::MockUncheckedExtrinsic<Test>;
-	type Block = frame_system::mocking::MockBlock<Test>;
-
-	frame_support::construct_runtime!(
-		pub enum Test where
-			Block = Block,
-			NodeBlock = Block,
-			UncheckedExtrinsic = UncheckedExtrinsic,
-		{
-			System: frame_system::{Pallet, Call, Config, Storage, Event<T>},
-			Timestamp: pallet_timestamp::{Pallet, Call, Storage, Inherent},
-		}
-	);
-
-	parameter_types! {
-		pub BlockWeights: frame_system::limits::BlockWeights =
-			frame_system::limits::BlockWeights::simple_max(frame_support::weights::Weight::new()
-				.set_computation(1024)
-				.set_bandwidth(1024)
-			);
-	}
-	impl frame_system::Config for Test {
-		type BaseCallFilter = frame_support::traits::Everything;
-		type BlockWeights = ();
-		type BlockLength = ();
-		type DbWeight = ();
-		type Origin = Origin;
-		type Index = u64;
-		type BlockNumber = u64;
-		type Call = Call;
-		type Hash = H256;
-		type Hashing = BlakeTwo256;
-		type AccountId = u64;
-		type Lookup = IdentityLookup<Self::AccountId>;
-		type Header = Header;
-		type Event = Event;
-		type BlockHashCount = ConstU64<250>;
-		type Version = ();
-		type PalletInfo = PalletInfo;
-		type AccountData = ();
-		type OnNewAccount = ();
-		type OnKilledAccount = ();
-		type SystemWeightInfo = ();
-		type SS58Prefix = ();
-		type OnSetCode = ();
-		type MaxConsumers = ConstU32<16>;
-	}
-
-	impl Config for Test {
-		type Moment = u64;
-		type OnTimestampSet = ();
-		type MinimumPeriod = ConstU64<5>;
-		type WeightInfo = ();
-	}
-
-	#[test]
-	fn timestamp_works() {
-		new_test_ext().execute_with(|| {
-			Timestamp::set_timestamp(42);
-			assert_ok!(Timestamp::set(Origin::none(), 69));
-			assert_eq!(Timestamp::now(), 69);
-		});
-	}
-
-	#[test]
-	#[should_panic(expected = "Timestamp must be updated only once in the block")]
-	fn double_timestamp_should_fail() {
-		new_test_ext().execute_with(|| {
-			Timestamp::set_timestamp(42);
-			assert_ok!(Timestamp::set(Origin::none(), 69));
-			let _ = Timestamp::set(Origin::none(), 70);
-		});
-	}
-
-	#[test]
-	#[should_panic(
-		expected = "Timestamp must increment by at least <MinimumPeriod> between sequential blocks"
-	)]
-	fn block_period_minimum_enforced() {
-		new_test_ext().execute_with(|| {
-			Timestamp::set_timestamp(42);
-			let _ = Timestamp::set(Origin::none(), 46);
-		});
-	}
-=======
->>>>>>> 644e59a3
 }