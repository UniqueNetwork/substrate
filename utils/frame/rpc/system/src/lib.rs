--- conflicted
+++ resolved
@@ -21,7 +21,7 @@
 
 use codec::{self, Codec, Decode, Encode};
 use jsonrpsee::{
-	core::{async_trait, Error as JsonRpseeError, RpcResult},
+	core::{async_trait, RpcResult},
 	proc_macros::rpc,
 	types::error::CallError,
 };
@@ -98,7 +98,7 @@
 	AccountId: Clone + Display + Codec + Send + 'static,
 	Index: Clone + Display + Codec + Send + traits::AtLeast32Bit + 'static,
 {
-	async fn nonce(&self, account: AccountId) -> Result<Index, JsonRpseeError> {
+	async fn nonce(&self, account: AccountId) -> RpcResult<Index> {
 		let api = self.client.runtime_api();
 		let best = self.client.info().best_hash;
 		let at = BlockId::hash(best);
@@ -112,81 +112,55 @@
 		&self,
 		extrinsic: Bytes,
 		at: Option<<Block as traits::Block>::Hash>,
-<<<<<<< HEAD
-	) -> Result<Bytes, JsonRpseeError> {
+	) -> RpcResult<Bytes> {
 		self.deny_unsafe.check_if_safe()?;
 		let api = self.client.runtime_api();
-		let at = BlockId::<Block>::hash(at.unwrap_or_else(|| self.client.info().best_hash));
+		let at = BlockId::<Block>::hash(at.unwrap_or_else(||
+			// If the block hash is not supplied assume the best block.
+			self.client.info().best_hash));
+
 		let uxt: <Block as traits::Block>::Extrinsic =
 			Decode::decode(&mut &*extrinsic).map_err(|e| CallError::Custom {
 				code: Error::DecodeError.into(),
 				message: "Unable to dry run extrinsic.".into(),
 				data: serde_json::value::to_raw_value(&e.to_string()).ok(),
 			})?;
-		let result = api.apply_extrinsic(&at, uxt).map_err(|e| CallError::Custom {
-			code: Error::RuntimeError.into(),
-			message: "Unable to dry run extrinsic".into(),
-			data: serde_json::value::to_raw_value(&e.to_string()).ok(),
-		})?;
+
+		let api_version = api
+			.api_version::<dyn BlockBuilder<Block>>(&at)
+			.map_err(|e| CallError::Custom {
+				code: Error::RuntimeError.into(),
+				message: "Unable to dry run extrinsic.".into(),
+				data: serde_json::value::to_raw_value(&e.to_string()).ok(),
+			})?
+			.ok_or_else(|| CallError::Custom {
+				code: Error::RuntimeError.into(),
+				message: "Unable to dry run extrinsic.".into(),
+				data: serde_json::value::to_raw_value(&format!(
+					"Could not find `BlockBuilder` api for block `{:?}`.",
+					at
+				))
+				.ok(),
+			})?;
+
+		let result = if api_version < 6 {
+			#[allow(deprecated)]
+			api.apply_extrinsic_before_version_6(&at, uxt)
+				.map(legacy::byte_sized_error::convert_to_latest)
+				.map_err(|e| CallError::Custom {
+					code: Error::RuntimeError.into(),
+					message: "Unable to dry run extrinsic.".into(),
+					data: serde_json::value::to_raw_value(&e.to_string()).ok(),
+				})?
+		} else {
+			api.apply_extrinsic(&at, uxt).map_err(|e| CallError::Custom {
+				code: Error::RuntimeError.into(),
+				message: "Unable to dry run extrinsic.".into(),
+				data: serde_json::value::to_raw_value(&e.to_string()).ok(),
+			})?
+		};
+
 		Ok(Encode::encode(&result).into())
-=======
-	) -> FutureResult<Bytes> {
-		if let Err(err) = self.deny_unsafe.check_if_safe() {
-			return async move { Err(err.into()) }.boxed()
-		}
-
-		let dry_run = || {
-			let api = self.client.runtime_api();
-			let at = BlockId::<Block>::hash(at.unwrap_or_else(||
-				// If the block hash is not supplied assume the best block.
-				self.client.info().best_hash));
-
-			let uxt: <Block as traits::Block>::Extrinsic = Decode::decode(&mut &*extrinsic)
-				.map_err(|e| RpcError {
-					code: ErrorCode::ServerError(Error::DecodeError.into()),
-					message: "Unable to dry run extrinsic.".into(),
-					data: Some(e.to_string().into()),
-				})?;
-
-			let api_version = api
-				.api_version::<dyn BlockBuilder<Block>>(&at)
-				.map_err(|e| RpcError {
-					code: ErrorCode::ServerError(Error::RuntimeError.into()),
-					message: "Unable to dry run extrinsic.".into(),
-					data: Some(e.to_string().into()),
-				})?
-				.ok_or_else(|| RpcError {
-					code: ErrorCode::ServerError(Error::RuntimeError.into()),
-					message: "Unable to dry run extrinsic.".into(),
-					data: Some(
-						format!("Could not find `BlockBuilder` api for block `{:?}`.", at).into(),
-					),
-				})?;
-
-			let result = if api_version < 6 {
-				#[allow(deprecated)]
-				api.apply_extrinsic_before_version_6(&at, uxt)
-					.map(legacy::byte_sized_error::convert_to_latest)
-					.map_err(|e| RpcError {
-						code: ErrorCode::ServerError(Error::RuntimeError.into()),
-						message: "Unable to dry run extrinsic.".into(),
-						data: Some(e.to_string().into()),
-					})?
-			} else {
-				api.apply_extrinsic(&at, uxt).map_err(|e| RpcError {
-					code: ErrorCode::ServerError(Error::RuntimeError.into()),
-					message: "Unable to dry run extrinsic.".into(),
-					data: Some(e.to_string().into()),
-				})?
-			};
-
-			Ok(Encode::encode(&result).into())
-		};
-
-		let res = dry_run();
-
-		async move { res }.boxed()
->>>>>>> 62fcc8ab
 	}
 }
 
@@ -232,6 +206,7 @@
 
 	use assert_matches::assert_matches;
 	use futures::executor::block_on;
+	use jsonrpsee::{core::Error as JsonRpseeError, types::error::CallError};
 	use sc_transaction_pool::BasicPool;
 	use sp_runtime::{
 		transaction_validity::{InvalidTransaction, TransactionValidityError},
