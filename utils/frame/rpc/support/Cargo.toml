[package]
name = "substrate-frame-rpc-support"
version = "3.0.0"
authors = [
    "Parity Technologies <admin@parity.io>",
    "Andrew Dirksen <andrew@dirksen.com>",
]
edition = "2018"
license = "Apache-2.0"
homepage = "https://substrate.dev"
repository = "https://github.com/paritytech/substrate/"
description = "Substrate RPC for FRAME's support"

[package.metadata.docs.rs]
targets = ["x86_64-unknown-linux-gnu"]

[dependencies]
futures = "0.3.16"
<<<<<<< HEAD
jsonrpsee = { git = "https://github.com/paritytech/jsonrpsee", branch = "dp-debug-substrate-tests", features = ["client", "types"] }
=======
jsonrpsee = { git = "https://github.com/paritytech/jsonrpsee", rev = "0b7614884ea24fd1e00ffb406a79d48e0be8dee1", features = ["client", "types"] }
>>>>>>> 669e2cab
codec = { package = "parity-scale-codec", version = "2.0.0" }
serde = "1"
frame-support = { version = "4.0.0-dev", path = "../../../../frame/support" }
sp-storage = { version = "4.0.0-dev", path = "../../../../primitives/storage" }
sc-rpc-api = { version = "0.10.0-dev", path = "../../../../client/rpc-api" }

[dev-dependencies]
frame-system = { version = "4.0.0-dev", path = "../../../../frame/system" }
tokio = "1.10"<|MERGE_RESOLUTION|>--- conflicted
+++ resolved
@@ -16,11 +16,7 @@
 
 [dependencies]
 futures = "0.3.16"
-<<<<<<< HEAD
-jsonrpsee = { git = "https://github.com/paritytech/jsonrpsee", branch = "dp-debug-substrate-tests", features = ["client", "types"] }
-=======
 jsonrpsee = { git = "https://github.com/paritytech/jsonrpsee", rev = "0b7614884ea24fd1e00ffb406a79d48e0be8dee1", features = ["client", "types"] }
->>>>>>> 669e2cab
 codec = { package = "parity-scale-codec", version = "2.0.0" }
 serde = "1"
 frame-support = { version = "4.0.0-dev", path = "../../../../frame/support" }
