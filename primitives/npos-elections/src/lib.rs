--- conflicted
+++ resolved
@@ -107,30 +107,10 @@
 pub use phragmms::*;
 pub use pjr::*;
 pub use reduce::reduce;
-<<<<<<< HEAD
-pub use traits::{IdentifierT, NposSolution, PerThing128, __OrInvalidIndex};
-
-// re-export for the solution macro, with the dependencies of the macro.
-#[doc(hidden)]
-pub use codec;
-#[doc(hidden)]
-pub use scale_info;
-#[doc(hidden)]
-pub use sp_arithmetic;
-#[doc(hidden)]
-pub use sp_std;
-
-// re-export the solution type macro.
-pub use sp_npos_elections_solution_type::generate_solution_type;
-
-/// The errors that might occur in the this crate and solution-type.
+pub use traits::{IdentifierT, PerThing128};
+
+/// The errors that might occur in this crate and `frame-election-provider-solution-type`.
 #[derive(Eq, PartialEq, RuntimeDebug, Clone)]
-=======
-pub use traits::{IdentifierT, PerThing128};
-
-/// The errors that might occur in this crate and `frame-election-provider-solution-type`.
-#[derive(Eq, PartialEq, RuntimeDebug)]
->>>>>>> 8cbda809
 pub enum Error {
 	/// While going from solution indices to ratio, the weight of all the edges has gone above the
 	/// total.
