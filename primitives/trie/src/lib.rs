// This file is part of Substrate.

// Copyright (C) 2015-2021 Parity Technologies (UK) Ltd.
// SPDX-License-Identifier: Apache-2.0

// Licensed under the Apache License, Version 2.0 (the "License");
// you may not use this file except in compliance with the License.
// You may obtain a copy of the License at
//
// 	http://www.apache.org/licenses/LICENSE-2.0
//
// Unless required by applicable law or agreed to in writing, software
// distributed under the License is distributed on an "AS IS" BASIS,
// WITHOUT WARRANTIES OR CONDITIONS OF ANY KIND, either express or implied.
// See the License for the specific language governing permissions and
// limitations under the License.

//! Utility functions to interact with Substrate's Base-16 Modified Merkle Patricia tree ("trie").

#![cfg_attr(not(feature = "std"), no_std)]

mod error;
mod node_codec;
mod node_header;
mod storage_proof;
mod trie_codec;
mod trie_stream;

<<<<<<< HEAD
use sp_std::{boxed::Box, marker::PhantomData, vec, vec::Vec, borrow::Borrow, fmt};
use hash_db::{Hasher, Prefix};
use trie_db::proof::{generate_proof, verify_proof};
pub use trie_db::proof::VerifyError;
/// Our `NodeCodec`-specific error.
pub use error::Error;
/// The Substrate format implementation of `TrieStream`.
pub use trie_stream::TrieStream;
/// The Substrate format implementation of `NodeCodec`.
pub use node_codec::NodeCodec;
pub use storage_proof::{StorageProof, CompactProof};
/// Various re-exports from the `trie-db` crate.
pub use trie_db::{
	Trie, TrieMut, DBValue, Recorder, CError, Query, TrieLayout, TrieConfiguration,
	nibble_ops, TrieDBIterator, TrieDBKeyIterator, Meta, node::{NodePlan, ValuePlan},
};
/// Various re-exports from the `memory-db` crate.
pub use memory_db::KeyFunction;
pub use memory_db::prefixed_key;
=======
/// Our `NodeCodec`-specific error.
pub use error::Error;
>>>>>>> 7dcc77b9
/// Various re-exports from the `hash-db` crate.
pub use hash_db::{HashDB as HashDBT, EMPTY_PREFIX};
use hash_db::{Hasher, Prefix};
pub use memory_db::prefixed_key;
/// Various re-exports from the `memory-db` crate.
pub use memory_db::KeyFunction;
/// The Substrate format implementation of `NodeCodec`.
pub use node_codec::NodeCodec;
use sp_std::{borrow::Borrow, boxed::Box, marker::PhantomData, vec::Vec};
pub use storage_proof::{CompactProof, StorageProof};
/// Trie codec reexport, mainly child trie support
/// for trie compact proof.
pub use trie_codec::{decode_compact, encode_compact, Error as CompactProofError};
pub use trie_db::proof::VerifyError;
use trie_db::proof::{generate_proof, verify_proof};
/// Various re-exports from the `trie-db` crate.
pub use trie_db::{
	nibble_ops, CError, DBValue, Query, Recorder, Trie, TrieConfiguration, TrieDBIterator,
	TrieLayout, TrieMut,
};
/// The Substrate format implementation of `TrieStream`.
pub use trie_stream::TrieStream;

/// substrate trie layout
pub struct Layout<H>(Option<u32>, sp_std::marker::PhantomData<H>);

impl<H> fmt::Debug for Layout<H> {
	fn fmt(&self, f: &mut fmt::Formatter) -> fmt::Result {
		f.debug_struct("Layout").finish()
	}
}

impl<H> Clone for Layout<H> {
	fn clone(&self) -> Self {
		Layout(self.0, sp_std::marker::PhantomData)
	}
}

impl<H> Default for Layout<H> {
	fn default() -> Self {
		Layout(None, sp_std::marker::PhantomData)
	}
}

impl<H> Layout<H> {
	/// Layout with inner hashing active.
	/// Will flag trie for hashing.
	pub fn with_alt_hashing(threshold: u32) -> Self {
		Layout(Some(threshold), sp_std::marker::PhantomData)
	}
}

impl<H> TrieLayout for Layout<H>
	where
		H: Hasher,
{
	const USE_EXTENSION: bool = false;
	const ALLOW_EMPTY: bool = true;
	const USE_META: bool = true;

	type Hash = H;
	type Codec = NodeCodec<Self::Hash>;

	fn alt_threshold(&self) -> Option<u32> {
		self.0
	}
}

<<<<<<< HEAD
impl<H> TrieConfiguration for Layout<H>
	where
		H: Hasher,
{
	fn trie_root<I, A, B>(&self, input: I) -> <Self::Hash as Hasher>::Out where
=======
impl<H: Hasher> TrieConfiguration for Layout<H> {
	fn trie_root<I, A, B>(input: I) -> <Self::Hash as Hasher>::Out
	where
>>>>>>> 7dcc77b9
		I: IntoIterator<Item = (A, B)>,
		A: AsRef<[u8]> + Ord,
		B: AsRef<[u8]>,
	{
		trie_root::trie_root_no_extension::<H, TrieStream, _, _, _>(input, self.alt_threshold())
	}

<<<<<<< HEAD
	fn trie_root_unhashed<I, A, B>(&self, input: I) -> Vec<u8> where
=======
	fn trie_root_unhashed<I, A, B>(input: I) -> Vec<u8>
	where
>>>>>>> 7dcc77b9
		I: IntoIterator<Item = (A, B)>,
		A: AsRef<[u8]> + Ord,
		B: AsRef<[u8]>,
	{
		trie_root::unhashed_trie_no_extension::<H, TrieStream, _, _, _>(input, self.alt_threshold())
	}

	fn encode_index(input: u32) -> Vec<u8> {
		codec::Encode::encode(&codec::Compact(input))
	}
}

#[cfg(not(feature = "memory-tracker"))]
type MemTracker = memory_db::NoopTracker<trie_db::DBValue>;
#[cfg(feature = "memory-tracker")]
type MemTracker = memory_db::MemCounter<trie_db::DBValue>;

/// TrieDB error over `TrieConfiguration` trait.
pub type TrieError<L> = trie_db::TrieError<TrieHash<L>, CError<L>>;
/// Reexport from `hash_db`, with genericity set for `Hasher` trait.
pub trait AsHashDB<H: Hasher>: hash_db::AsHashDB<H, trie_db::DBValue> {}
impl<H: Hasher, T: hash_db::AsHashDB<H, trie_db::DBValue>> AsHashDB<H> for T {}
/// Reexport from `hash_db`, with genericity set for `Hasher` trait.
pub type HashDB<'a, H> = dyn hash_db::HashDB<H, trie_db::DBValue> + 'a;
/// Reexport from `hash_db`, with genericity set for `Hasher` trait.
/// This uses a `KeyFunction` for prefixing keys internally (avoiding
/// key conflict for non random keys).
<<<<<<< HEAD
pub type PrefixedMemoryDB<H> = memory_db::MemoryDB<
	H, memory_db::PrefixedKey<H>, trie_db::DBValue, MemTracker,
>;
=======
pub type PrefixedMemoryDB<H> =
	memory_db::MemoryDB<H, memory_db::PrefixedKey<H>, trie_db::DBValue, MemTracker>;
>>>>>>> 7dcc77b9
/// Reexport from `hash_db`, with genericity set for `Hasher` trait.
/// This uses a noops `KeyFunction` (key addressing must be hashed or using
/// an encoding scheme that avoid key conflict).
pub type MemoryDB<H> = memory_db::MemoryDB<H, memory_db::HashKey<H>, trie_db::DBValue, MemTracker>;
/// Reexport from `hash_db`, with genericity set for `Hasher` trait.
<<<<<<< HEAD
pub type GenericMemoryDB<H, KF> = memory_db::MemoryDB<
	H, KF, trie_db::DBValue, MemTracker,
>;
=======
pub type GenericMemoryDB<H, KF> = memory_db::MemoryDB<H, KF, trie_db::DBValue, MemTracker>;
>>>>>>> 7dcc77b9

/// Persistent trie database read-access interface for the a given hasher.
pub type TrieDB<'a, L> = trie_db::TrieDB<'a, L>;
/// Persistent trie database write-access interface for the a given hasher.
pub type TrieDBMut<'a, L> = trie_db::TrieDBMut<'a, L>;
/// Querying interface, as in `trie_db` but less generic.
pub type Lookup<'a, L, Q> = trie_db::Lookup<'a, L, Q>;
/// Hash type for a trie layout.
pub type TrieHash<L> = <<L as TrieLayout>::Hash as Hasher>::Out;
/// This module is for non generic definition of trie type.
/// Only the `Hasher` trait is generic in this case.
pub mod trie_types {
	pub type Layout<H> = super::Layout<H>;
	/// Persistent trie database read-access interface for the a given hasher.
	pub type TrieDB<'a, H> = super::TrieDB<'a, Layout<H>>;
	/// Persistent trie database write-access interface for the a given hasher.
	pub type TrieDBMut<'a, H> = super::TrieDBMut<'a, Layout<H>>;
	/// Querying interface, as in `trie_db` but less generic.
	pub type Lookup<'a, H, Q> = trie_db::Lookup<'a, Layout<H>, Q>;
	/// As in `trie_db`, but less generic, error type for the crate.
	pub type TrieError<H> = trie_db::TrieError<H, super::Error>;
}

/// Create a proof for a subset of keys in a trie.
///
/// The `keys` may contain any set of keys regardless of each one of them is included
/// in the `db`.
///
/// For a key `K` that is included in the `db` a proof of inclusion is generated.
/// For a key `K` that is not included in the `db` a proof of non-inclusion is generated.
/// These can be later checked in `verify_trie_proof`.
pub fn generate_trie_proof<'a, L, I, K, DB>(
	db: &DB,
	root: TrieHash<L>,
	keys: I,
<<<<<<< HEAD
) -> Result<Vec<Vec<u8>>, Box<TrieError<L>>> where
	L: TrieConfiguration,
	I: IntoIterator<Item=&'a K>,
=======
) -> Result<Vec<Vec<u8>>, Box<TrieError<L>>>
where
	I: IntoIterator<Item = &'a K>,
>>>>>>> 7dcc77b9
	K: 'a + AsRef<[u8]>,
	DB: hash_db::HashDBRef<L::Hash, trie_db::DBValue>,
{
	// Can use default layout (read only).
	let trie = TrieDB::<L>::new(db, &root)?;
	generate_proof(&trie, keys)
}

/// Verify a set of key-value pairs against a trie root and a proof.
///
/// Checks a set of keys with optional values for inclusion in the proof that was generated by
/// `generate_trie_proof`.
/// If the value in the pair is supplied (`(key, Some(value))`), this key-value pair will be
/// checked for inclusion in the proof.
/// If the value is omitted (`(key, None)`), this key will be checked for non-inclusion in the
/// proof.
pub fn verify_trie_proof<'a, L, I, K, V>(
	root: &TrieHash<L>,
	proof: &[Vec<u8>],
	items: I,
<<<<<<< HEAD
) -> Result<(), VerifyError<TrieHash<L>, error::Error>> where
	L: TrieConfiguration,
	I: IntoIterator<Item=&'a (K, Option<V>)>,
=======
) -> Result<(), VerifyError<TrieHash<L>, error::Error>>
where
	I: IntoIterator<Item = &'a (K, Option<V>)>,
>>>>>>> 7dcc77b9
	K: 'a + AsRef<[u8]>,
	V: 'a + AsRef<[u8]>,
{
	// No specific info to read from layout.
	let layout = Default::default();
	verify_proof::<Layout<L::Hash>, _, _, _>(root, proof, items, layout)
}

/// Determine a trie root given a hash DB and delta values.
pub fn delta_trie_root<L: TrieConfiguration, I, A, B, DB, V>(
	db: &mut DB,
	mut root: TrieHash<L>,
	delta: I,
<<<<<<< HEAD
	layout: L,
) -> Result<TrieHash<L>, Box<TrieError<L>>> where
=======
) -> Result<TrieHash<L>, Box<TrieError<L>>>
where
>>>>>>> 7dcc77b9
	I: IntoIterator<Item = (A, B)>,
	A: Borrow<[u8]>,
	B: Borrow<Option<V>>,
	V: Borrow<[u8]>,
	DB: hash_db::HashDB<L::Hash, trie_db::DBValue>,
{
	{
		let mut trie = TrieDBMut::<L>::from_existing_with_layout(db, &mut root, layout)?;

		let mut delta = delta.into_iter().collect::<Vec<_>>();
		delta.sort_by(|l, r| l.0.borrow().cmp(r.0.borrow()));

		for (key, change) in delta {
			match change.borrow() {
				Some(val) => trie.insert(key.borrow(), val.borrow())?,
				None => trie.remove(key.borrow())?,
			};
		}
	}

	Ok(root)
}

/// Read a value from the trie.
pub fn read_trie_value<L, DB>(
	db: &DB,
	root: &TrieHash<L>,
<<<<<<< HEAD
	key: &[u8]
) -> Result<Option<Vec<u8>>, Box<TrieError<L>>>
	where
		L: TrieConfiguration,
		DB: hash_db::HashDBRef<L::Hash, trie_db::DBValue>,
{
	Ok(TrieDB::<L>::new(&*db, root)?.get(key).map(|x| x.map(|val| val.to_vec()))?)
}

/// Read a value from the trie with given Query.
pub fn read_trie_value_with<L, Q, DB> (
	db: &DB,
	root: &TrieHash<L>,
	key: &[u8],
	query: Q
) -> Result<Option<Vec<u8>>, Box<TrieError<L>>>
	where
		L: TrieConfiguration,
		Q: Query<L::Hash, Item=DBValue>,
		DB: hash_db::HashDBRef<L::Hash, trie_db::DBValue>
{
	Ok(TrieDB::<L>::new(&*db, root)?.get_with(key, query).map(|x| x.map(|val| val.to_vec()))?)
=======
	key: &[u8],
) -> Result<Option<Vec<u8>>, Box<TrieError<L>>> {
	TrieDB::<L>::new(&*db, root)?.get(key).map(|x| x.map(|val| val.to_vec()))
}

/// Read a value from the trie with given Query.
pub fn read_trie_value_with<
	L: TrieConfiguration,
	Q: Query<L::Hash, Item = DBValue>,
	DB: hash_db::HashDBRef<L::Hash, trie_db::DBValue>,
>(
	db: &DB,
	root: &TrieHash<L>,
	key: &[u8],
	query: Q,
) -> Result<Option<Vec<u8>>, Box<TrieError<L>>> {
	TrieDB::<L>::new(&*db, root)?
		.get_with(key, query)
		.map(|x| x.map(|val| val.to_vec()))
>>>>>>> 7dcc77b9
}

/// Determine the empty trie root.
pub fn empty_trie_root<L: TrieConfiguration>() -> <L::Hash as Hasher>::Out {
	L::default().trie_root::<_, Vec<u8>, Vec<u8>>(core::iter::empty())
}

/// Determine the empty child trie root.
pub fn empty_child_trie_root<L: TrieConfiguration>() -> <L::Hash as Hasher>::Out {
	L::default().trie_root::<_, Vec<u8>, Vec<u8>>(core::iter::empty())
}

/// Determine a child trie root given its ordered contents, closed form. H is the default hasher,
/// but a generic implementation may ignore this type parameter and use other hashers.
<<<<<<< HEAD
pub fn child_trie_root<L: TrieConfiguration, I, A, B>(
	layout: &L,
	input: I,
) -> <L::Hash as Hasher>::Out
	where
		I: IntoIterator<Item = (A, B)>,
		A: AsRef<[u8]> + Ord,
		B: AsRef<[u8]>,
=======
pub fn child_trie_root<L: TrieConfiguration, I, A, B>(input: I) -> <L::Hash as Hasher>::Out
where
	I: IntoIterator<Item = (A, B)>,
	A: AsRef<[u8]> + Ord,
	B: AsRef<[u8]>,
>>>>>>> 7dcc77b9
{
	layout.trie_root(input)
}

/// Determine a child trie root given a hash DB and delta values. H is the default hasher,
/// but a generic implementation may ignore this type parameter and use other hashers.
pub fn child_delta_trie_root<L: TrieConfiguration, I, A, B, DB, RD, V>(
	keyspace: &[u8],
	db: &mut DB,
	root_data: RD,
	delta: I,
	layout: L,
) -> Result<<L::Hash as Hasher>::Out, Box<TrieError<L>>>
<<<<<<< HEAD
	where
		I: IntoIterator<Item = (A, B)>,
		A: Borrow<[u8]>,
		B: Borrow<Option<V>>,
		V: Borrow<[u8]>,
		RD: AsRef<[u8]>,
		DB: hash_db::HashDB<L::Hash, trie_db::DBValue>,
=======
where
	I: IntoIterator<Item = (A, B)>,
	A: Borrow<[u8]>,
	B: Borrow<Option<V>>,
	V: Borrow<[u8]>,
	RD: AsRef<[u8]>,
	DB: hash_db::HashDB<L::Hash, trie_db::DBValue>,
>>>>>>> 7dcc77b9
{
	let mut root = TrieHash::<L>::default();
	// root is fetched from DB, not writable by runtime, so it's always valid.
	root.as_mut().copy_from_slice(root_data.as_ref());

	let mut db = KeySpacedDBMut::new(&mut *db, keyspace);
<<<<<<< HEAD
	delta_trie_root::<L, _, _, _, _, _>(
		&mut db,
		root,
		delta,
		layout,
	)
=======
	delta_trie_root::<L, _, _, _, _, _>(&mut db, root, delta)
>>>>>>> 7dcc77b9
}

/// Record all keys for a given root.
pub fn record_all_keys<L: TrieConfiguration, DB>(
	db: &DB,
	root: &TrieHash<L>,
<<<<<<< HEAD
	recorder: &mut Recorder<TrieHash<L>>
) -> Result<(), Box<TrieError<L>>> where
=======
	recorder: &mut Recorder<TrieHash<L>>,
) -> Result<(), Box<TrieError<L>>>
where
>>>>>>> 7dcc77b9
	DB: hash_db::HashDBRef<L::Hash, trie_db::DBValue>,
{
	let trie = TrieDB::<L>::new(&*db, root)?;
	let iter = trie.iter()?;

	for x in iter {
		let (key, _) = x?;

		// there's currently no API like iter_with()
		// => use iter to enumerate all keys AND lookup each
		// key using get_with
		trie.get_with(&key, &mut *recorder)?;
	}

	Ok(())
}

/// Read a value from the child trie.
pub fn read_child_trie_value<L: TrieConfiguration, DB>(
	keyspace: &[u8],
	db: &DB,
	root_slice: &[u8],
	key: &[u8],
) -> Result<Option<Vec<u8>>, Box<TrieError<L>>>
<<<<<<< HEAD
	where
		DB: hash_db::HashDBRef<L::Hash, trie_db::DBValue>,
=======
where
	DB: hash_db::HashDBRef<L::Hash, trie_db::DBValue>,
>>>>>>> 7dcc77b9
{
	let mut root = TrieHash::<L>::default();
	// root is fetched from DB, not writable by runtime, so it's always valid.
	root.as_mut().copy_from_slice(root_slice);

	let db = KeySpacedDB::new(&*db, keyspace);
	TrieDB::<L>::new(&db, &root)?.get(key).map(|x| x.map(|val| val.to_vec()))
}

/// Read a value from the child trie with given query.
<<<<<<< HEAD
pub fn read_child_trie_value_with<L, Q, DB>(
=======
pub fn read_child_trie_value_with<L: TrieConfiguration, Q: Query<L::Hash, Item = DBValue>, DB>(
>>>>>>> 7dcc77b9
	keyspace: &[u8],
	db: &DB,
	root_slice: &[u8],
	key: &[u8],
	query: Q,
) -> Result<Option<Vec<u8>>, Box<TrieError<L>>>
<<<<<<< HEAD
	where
		L: TrieConfiguration,
		Q: Query<L::Hash, Item=DBValue>,
		DB: hash_db::HashDBRef<L::Hash, trie_db::DBValue>,
=======
where
	DB: hash_db::HashDBRef<L::Hash, trie_db::DBValue>,
>>>>>>> 7dcc77b9
{
	let mut root = TrieHash::<L>::default();
	// root is fetched from DB, not writable by runtime, so it's always valid.
	root.as_mut().copy_from_slice(root_slice);

	let db = KeySpacedDB::new(&*db, keyspace);
	TrieDB::<L>::new(&db, &root)?
		.get_with(key, query)
		.map(|x| x.map(|val| val.to_vec()))
}

/// `HashDB` implementation that append a encoded prefix (unique id bytes) in addition to the
/// prefix of every key value.
pub struct KeySpacedDB<'a, DB, H>(&'a DB, &'a [u8], PhantomData<H>);

/// `HashDBMut` implementation that append a encoded prefix (unique id bytes) in addition to the
/// prefix of every key value.
///
/// Mutable variant of `KeySpacedDB`, see [`KeySpacedDB`].
pub struct KeySpacedDBMut<'a, DB, H>(&'a mut DB, &'a [u8], PhantomData<H>);

/// Utility function used to merge some byte data (keyspace) and `prefix` data
/// before calling key value database primitives.
fn keyspace_as_prefix_alloc(ks: &[u8], prefix: Prefix) -> (Vec<u8>, Option<u8>) {
	let mut result = sp_std::vec![0; ks.len() + prefix.0.len()];
	result[..ks.len()].copy_from_slice(ks);
	result[ks.len()..].copy_from_slice(prefix.0);
	(result, prefix.1)
}

impl<'a, DB, H> KeySpacedDB<'a, DB, H>
where
	H: Hasher,
{
	/// instantiate new keyspaced db
	pub fn new(db: &'a DB, ks: &'a [u8]) -> Self {
		KeySpacedDB(db, ks, PhantomData)
	}
}

impl<'a, DB, H> KeySpacedDBMut<'a, DB, H>
where
	H: Hasher,
{
	/// instantiate new keyspaced db
	pub fn new(db: &'a mut DB, ks: &'a [u8]) -> Self {
		KeySpacedDBMut(db, ks, PhantomData)
	}
}

impl<'a, DB, H, T> hash_db::HashDBRef<H, T> for KeySpacedDB<'a, DB, H>
where
	DB: hash_db::HashDBRef<H, T>,
	H: Hasher,
	T: From<&'static [u8]>,
{
	fn get(&self, key: &H::Out, prefix: Prefix) -> Option<T> {
		let derived_prefix = keyspace_as_prefix_alloc(self.1, prefix);
		self.0.get(key, (&derived_prefix.0, derived_prefix.1))
	}

	fn access_from(&self, key: &H::Out, at: Option<&H::Out>) -> Option<T> {
		self.0.access_from(key, at)
	}

	fn contains(&self, key: &H::Out, prefix: Prefix) -> bool {
		let derived_prefix = keyspace_as_prefix_alloc(self.1, prefix);
		self.0.contains(key, (&derived_prefix.0, derived_prefix.1))
	}
}

impl<'a, DB, H, T> hash_db::HashDB<H, T> for KeySpacedDBMut<'a, DB, H>
where
	DB: hash_db::HashDB<H, T>,
	H: Hasher,
	T: Default + PartialEq<T> + for<'b> From<&'b [u8]> + Clone + Send + Sync,
{
	fn get(&self, key: &H::Out, prefix: Prefix) -> Option<T> {
		let derived_prefix = keyspace_as_prefix_alloc(self.1, prefix);
		self.0.get(key, (&derived_prefix.0, derived_prefix.1))
	}

	fn access_from(&self, key: &H::Out, at: Option<&H::Out>) -> Option<T> {
		self.0.access_from(key, at)
	}

	fn contains(&self, key: &H::Out, prefix: Prefix) -> bool {
		let derived_prefix = keyspace_as_prefix_alloc(self.1, prefix);
		self.0.contains(key, (&derived_prefix.0, derived_prefix.1))
	}

	fn insert(&mut self, prefix: Prefix, value: &[u8]) -> H::Out {
		let derived_prefix = keyspace_as_prefix_alloc(self.1, prefix);
		self.0.insert((&derived_prefix.0, derived_prefix.1), value)
	}

	fn emplace(&mut self, key: H::Out, prefix: Prefix, value: T) {
		let derived_prefix = keyspace_as_prefix_alloc(self.1, prefix);
		self.0.emplace(key, (&derived_prefix.0, derived_prefix.1), value)
	}

	fn emplace_ref(&mut self, key: &H::Out, prefix: Prefix, value: &[u8]) {
		let derived_prefix = keyspace_as_prefix_alloc(self.1, prefix);
		self.0.emplace_ref(key, (&derived_prefix.0, derived_prefix.1), value)
	}

	fn remove(&mut self, key: &H::Out, prefix: Prefix) {
		let derived_prefix = keyspace_as_prefix_alloc(self.1, prefix);
		self.0.remove(key, (&derived_prefix.0, derived_prefix.1))
	}
}

impl<'a, DB, H, T> hash_db::AsHashDB<H, T> for KeySpacedDBMut<'a, DB, H>
where
	DB: hash_db::HashDB<H, T>,
	H: Hasher,
	T: Default + PartialEq<T> + for<'b> From<&'b [u8]> + Clone + Send + Sync,
{
	fn as_hash_db(&self) -> &dyn hash_db::HashDB<H, T> {
		&*self
	}

	fn as_hash_db_mut<'b>(&'b mut self) -> &'b mut (dyn hash_db::HashDB<H, T> + 'b) {
		&mut *self
	}
}

/// Representation of node with with inner hash instead of value.
fn inner_hashed_value<H: Hasher>(x: &[u8], range: Option<(usize, usize)>) -> Vec<u8> {
	if let Some((start, end)) = range {
		let len = x.len();
		if start < len && end == len {
			// terminal inner hash
			let hash_end = H::hash(&x[start..]);
			let mut buff = vec![0; x.len() + hash_end.as_ref().len() - (end - start)];
			buff[..start].copy_from_slice(&x[..start]);
			buff[start..].copy_from_slice(hash_end.as_ref());
			return buff;
		}
		if start == 0 && end < len {
			// start inner hash
			let hash_start = H::hash(&x[..start]);
			let hash_len = hash_start.as_ref().len();
			let mut buff = vec![0; x.len() + hash_len - (end - start)];
			buff[..hash_len].copy_from_slice(hash_start.as_ref());
			buff[hash_len..].copy_from_slice(&x[end..]);
			return buff;
		}
		if start < len && end < len {
			// middle inner hash
			let hash_middle = H::hash(&x[start..end]);
			let hash_len = hash_middle.as_ref().len();
			let mut buff = vec![0; x.len() + hash_len - (end - start)];
			buff[..start].copy_from_slice(&x[..start]);
			buff[start..start + hash_len].copy_from_slice(hash_middle.as_ref());
			buff[start + hash_len..].copy_from_slice(&x[end..]);
			return buff;
		}
	}
	// if anything wrong default to hash
	x.to_vec()
}

/// Estimate encoded size of node.
pub fn estimate_entry_size(entry: &(DBValue, Meta, bool), hash_len: usize) -> usize {
	use codec::Encode;
	let mut full_encoded = entry.0.encoded_size();
	if !entry.2 && entry.1.apply_inner_hashing {
		if let Some(range) = entry.1.range.as_ref() {
			let value_size = range.end - range.start;
			full_encoded -= value_size;
			full_encoded += hash_len;
			full_encoded += 1;
		}
	}

	full_encoded
}

/// Switch to hashed value variant.
pub	fn to_hashed_variant<H: Hasher>(
	value: &[u8],
	meta: &mut Meta,
	used_value: bool,
) -> Option<DBValue> {
	if !meta.contain_hash && meta.apply_inner_hashing && !used_value && meta.range.is_some() {
		let mut stored = Vec::with_capacity(value.len() + 1);
		// Warning this assumes that encoded value cannot start by this,
		// so it is tightly coupled with the header type of the codec.
		stored.push(trie_constants::DEAD_HEADER_META_HASHED_VALUE);
		let range = meta.range.as_ref().expect("Tested in condition");
		// store hash instead of value.
		let value = inner_hashed_value::<H>(value, Some((range.start, range.end)));
		stored.extend_from_slice(value.as_slice());
		meta.contain_hash = true;
		return Some(stored);
	}
	None
}

/// Decode plan in order to update meta early (needed to register proofs).
pub fn resolve_encoded_meta<H: Hasher>(entry: &mut (DBValue, Meta, bool)) {
	use trie_db::NodeCodec;
	let _ = <Layout::<H> as TrieLayout>::Codec::decode_plan(entry.0.as_slice(), &mut entry.1);
}

/// Constants used into trie simplification codec.
mod trie_constants {
<<<<<<< HEAD
	const FIRST_PREFIX: u8 = 0b_00 << 6;
	/// In proof this header is used when only hashed value is stored.
	pub const DEAD_HEADER_META_HASHED_VALUE: u8 = EMPTY_TRIE | 0b_00_01;
	pub const NIBBLE_SIZE_BOUND: usize = u16::max_value() as usize;
=======
	pub const EMPTY_TRIE: u8 = 0;
	pub const NIBBLE_SIZE_BOUND: usize = u16::MAX as usize;
>>>>>>> 7dcc77b9
	pub const LEAF_PREFIX_MASK: u8 = 0b_01 << 6;
	pub const BRANCH_WITHOUT_MASK: u8 = 0b_10 << 6;
	pub const BRANCH_WITH_MASK: u8 = 0b_11 << 6;
	pub const EMPTY_TRIE: u8 = FIRST_PREFIX | (0b_00 << 4);
	pub const ALT_HASHING_LEAF_PREFIX_MASK: u8 = FIRST_PREFIX | (0b_1 << 5);
	pub const ALT_HASHING_BRANCH_WITH_MASK: u8 = FIRST_PREFIX | (0b_01 << 4);
}

#[cfg(test)]
mod tests {
	use super::*;
<<<<<<< HEAD
	use codec::{Encode, Decode, Compact};
	use sp_core::Blake2Hasher;
	use sp_core::storage::TEST_DEFAULT_ALT_HASH_THRESHOLD as TRESHOLD;
=======
	use codec::{Compact, Decode, Encode};
>>>>>>> 7dcc77b9
	use hash_db::{HashDB, Hasher};
	use hex_literal::hex;
	use sp_core::Blake2Hasher;
	use trie_db::{DBValue, NodeCodec as NodeCodecT, Trie, TrieMut};
	use trie_standardmap::{Alphabet, StandardMap, ValueMode};

	type Layout = super::Layout<Blake2Hasher>;

	type MemoryDBMeta<H> = memory_db::MemoryDB<
		H, memory_db::HashKey<H>, trie_db::DBValue, MemTracker,
	>;

	fn hashed_null_node<T: TrieConfiguration>() -> TrieHash<T> {
		<T::Codec as NodeCodecT>::hashed_null_node()
	}

	fn check_equivalent<T: TrieConfiguration>(input: &Vec<(&[u8], &[u8])>, layout: T) {
		{
			let closed_form = layout.trie_root(input.clone());
			let d = layout.trie_root_unhashed(input.clone());
			println!("Data: {:#x?}, {:#x?}", d, Blake2Hasher::hash(&d[..]));
			let persistent = {
				let mut memdb = MemoryDBMeta::default();
				let mut root = Default::default();
				let mut t = TrieDBMut::<T>::new_with_layout(&mut memdb, &mut root, layout);
				for (x, y) in input.iter().rev() {
					t.insert(x, y).unwrap();
				}
				t.root().clone()
			};
			assert_eq!(closed_form, persistent);
		}
	}

	fn check_iteration<T: TrieConfiguration>(input: &Vec<(&[u8], &[u8])>, layout: T) {
		let mut memdb = MemoryDBMeta::default();
		let mut root = Default::default();
		{
			let mut t = TrieDBMut::<T>::new_with_layout(&mut memdb, &mut root, layout.clone());
			for (x, y) in input.clone() {
				t.insert(x, y).unwrap();
			}
		}
		{
			let t = TrieDB::<T>::new_with_layout(&mut memdb, &root, layout).unwrap();
			assert_eq!(
				input.iter().map(|(i, j)| (i.to_vec(), j.to_vec())).collect::<Vec<_>>(),
				t.iter()
					.unwrap()
					.map(|x| x.map(|y| (y.0, y.1.to_vec())).unwrap())
					.collect::<Vec<_>>()
			);
		}
	}

	fn check_input(input: &Vec<(&[u8], &[u8])>) {
		let layout = Layout::default();
		check_equivalent::<Layout>(input, layout.clone());
		check_iteration::<Layout>(input, layout);
		let layout = Layout::with_alt_hashing(TRESHOLD);
		check_equivalent::<Layout>(input, layout.clone());
		check_iteration::<Layout>(input, layout);
	}

	#[test]
	fn default_trie_root() {
		let mut db = MemoryDB::default();
		let mut root = TrieHash::<Layout>::default();
		let mut empty = TrieDBMut::<Layout>::new(&mut db, &mut root);
		empty.commit();
		let root1 = empty.root().as_ref().to_vec();
<<<<<<< HEAD
		let root2: Vec<u8> = Layout::default().trie_root::<_, Vec<u8>, Vec<u8>>(
			std::iter::empty(),
		).as_ref().iter().cloned().collect();
=======
		let root2: Vec<u8> = Layout::trie_root::<_, Vec<u8>, Vec<u8>>(std::iter::empty())
			.as_ref()
			.iter()
			.cloned()
			.collect();
>>>>>>> 7dcc77b9

		assert_eq!(root1, root2);
	}

	#[test]
	fn empty_is_equivalent() {
		let input: Vec<(&[u8], &[u8])> = vec![];
		check_input(&input);
	}

	#[test]
	fn leaf_is_equivalent() {
		let input: Vec<(&[u8], &[u8])> = vec![(&[0xaa][..], &[0xbb][..])];
		check_input(&input);
	}

	#[test]
	fn branch_is_equivalent() {
<<<<<<< HEAD
		let input: Vec<(&[u8], &[u8])> = vec![
			(&[0xaa][..], &[0x10][..]),
			(&[0xba][..], &[0x11][..]),
		];
		check_input(&input);
=======
		let input: Vec<(&[u8], &[u8])> =
			vec![(&[0xaa][..], &[0x10][..]), (&[0xba][..], &[0x11][..])];
		check_equivalent::<Layout>(&input);
		check_iteration::<Layout>(&input);
>>>>>>> 7dcc77b9
	}

	#[test]
	fn extension_and_branch_is_equivalent() {
<<<<<<< HEAD
		let input: Vec<(&[u8], &[u8])> = vec![
			(&[0xaa][..], &[0x10][..]),
			(&[0xab][..], &[0x11][..]),
		];
		check_input(&input);
=======
		let input: Vec<(&[u8], &[u8])> =
			vec![(&[0xaa][..], &[0x10][..]), (&[0xab][..], &[0x11][..])];
		check_equivalent::<Layout>(&input);
		check_iteration::<Layout>(&input);
>>>>>>> 7dcc77b9
	}

	#[test]
	fn standard_is_equivalent() {
		let st = StandardMap {
			alphabet: Alphabet::All,
			min_key: 32,
			journal_key: 0,
			value_mode: ValueMode::Random,
			count: 1000,
		};
		let mut d = st.make();
		d.sort_by(|&(ref a, _), &(ref b, _)| a.cmp(b));
		let dr = d.iter().map(|v| (&v.0[..], &v.1[..])).collect();
		check_input(&dr);
	}

	#[test]
	fn extension_and_branch_with_value_is_equivalent() {
		let input: Vec<(&[u8], &[u8])> = vec![
			(&[0xaa][..], &[0xa0][..]),
			(&[0xaa, 0xaa][..], &[0xaa][..]),
			(&[0xaa, 0xbb][..], &[0xab][..]),
		];
		check_input(&input);
	}

	#[test]
	fn bigger_extension_and_branch_with_value_is_equivalent() {
		let input: Vec<(&[u8], &[u8])> = vec![
			(&[0xaa][..], &[0xa0][..]),
			(&[0xaa, 0xaa][..], &[0xaa][..]),
			(&[0xaa, 0xbb][..], &[0xab][..]),
			(&[0xbb][..], &[0xb0][..]),
			(&[0xbb, 0xbb][..], &[0xbb][..]),
			(&[0xbb, 0xcc][..], &[0xbc][..]),
		];
		check_input(&input);
	}

	#[test]
	fn single_long_leaf_is_equivalent() {
		let input: Vec<(&[u8], &[u8])> = vec![
			(
				&[0xaa][..],
				&b"ABCABCABCABCABCABCABCABCABCABCABCABCABCABCABCABCABCABCABCABCABCABCABCABC"[..],
			),
			(&[0xba][..], &[0x11][..]),
		];
		check_input(&input);
	}

	#[test]
	fn two_long_leaves_is_equivalent() {
		let input: Vec<(&[u8], &[u8])> = vec![
			(
				&[0xaa][..],
				&b"ABCABCABCABCABCABCABCABCABCABCABCABCABCABCABCABCABCABCABCABCABCABCABCABC"[..],
			),
			(
				&[0xba][..],
				&b"ABCABCABCABCABCABCABCABCABCABCABCABCABCABCABCABCABCABCABCABCABCABCABCABC"[..],
			),
		];
		check_input(&input);
	}

	fn populate_trie<'db, T>(
		db: &'db mut dyn HashDB<T::Hash, DBValue>,
		root: &'db mut TrieHash<T>,
		v: &[(Vec<u8>, Vec<u8>)],
<<<<<<< HEAD
		layout: T,
	) -> TrieDBMut<'db, T>
		where
			T: TrieConfiguration,
	{
		let mut t = TrieDBMut::<T>::new_with_layout(db, root, layout);
=======
	) -> TrieDBMut<'db, T> {
		let mut t = TrieDBMut::<T>::new(db, root);
>>>>>>> 7dcc77b9
		for i in 0..v.len() {
			let key: &[u8] = &v[i].0;
			let val: &[u8] = &v[i].1;
			t.insert(key, val).unwrap();
		}
		t
	}

	fn unpopulate_trie<'db, T: TrieConfiguration>(
		t: &mut TrieDBMut<'db, T>,
		v: &[(Vec<u8>, Vec<u8>)],
	) {
		for i in v {
			let key: &[u8] = &i.0;
			t.remove(key).unwrap();
		}
	}

	#[test]
	fn random_should_work() {
		random_should_work_inner(true);
		random_should_work_inner(false);
	}
	fn random_should_work_inner(flag: bool) {
		let mut seed = <Blake2Hasher as Hasher>::Out::zero();
		for test_i in 0..10_000 {
			if test_i % 50 == 0 {
				println!("{:?} of 10000 stress tests done", test_i);
			}
			let x = StandardMap {
				alphabet: Alphabet::Custom(b"@QWERTYUIOPASDFGHJKLZXCVBNM[/]^_".to_vec()),
				min_key: 5,
				journal_key: 0,
				value_mode: ValueMode::Index,
				count: 100,
			}
			.make_with(seed.as_fixed_bytes_mut());

			let layout = if flag {
				Layout::with_alt_hashing(TRESHOLD)
			} else {
				Layout::default()
			};
			let real = layout.trie_root(x.clone());
			let mut memdb = MemoryDB::default();
			let mut root = Default::default();

			let mut memtrie = populate_trie::<Layout>(&mut memdb, &mut root, &x, layout.clone());

			memtrie.commit();
			if *memtrie.root() != real {
				println!("TRIE MISMATCH");
				println!("");
				println!("{:?} vs {:?}", memtrie.root(), real);
				for i in &x {
					println!("{:#x?} -> {:#x?}", i.0, i.1);
				}
			}
			assert_eq!(*memtrie.root(), real);
			unpopulate_trie::<Layout>(&mut memtrie, &x);
			memtrie.commit();
			let hashed_null_node = hashed_null_node::<Layout>();
			if *memtrie.root() != hashed_null_node {
				println!("- TRIE MISMATCH");
				println!("");
				println!("{:?} vs {:?}", memtrie.root(), hashed_null_node);
				for i in &x {
					println!("{:#x?} -> {:#x?}", i.0, i.1);
				}
			}
			assert_eq!(*memtrie.root(), hashed_null_node);
		}
	}

	fn to_compact(n: u8) -> u8 {
		Compact(n).encode()[0]
	}

	#[test]
	fn codec_trie_empty() {
		let layout = Layout::default();
		let input: Vec<(&[u8], &[u8])> = vec![];
		let trie = layout.trie_root_unhashed(input);
		println!("trie: {:#x?}", trie);
		assert_eq!(trie, vec![0x0]);
	}

	#[test]
	fn codec_trie_single_tuple() {
<<<<<<< HEAD
		let layout = Layout::default();
		let input = vec![
			(vec![0xaa], vec![0xbb])
		];
		let trie = layout.trie_root_unhashed(input);
=======
		let input = vec![(vec![0xaa], vec![0xbb])];
		let trie = Layout::trie_root_unhashed::<_, _, _>(input);
>>>>>>> 7dcc77b9
		println!("trie: {:#x?}", trie);
		assert_eq!(
			trie,
			vec![
				0x42,          // leaf 0x40 (2^6) with (+) key of 2 nibbles (0x02)
				0xaa,          // key data
				to_compact(1), // length of value in bytes as Compact
				0xbb           // value data
			]
		);
	}

	#[test]
	fn codec_trie_two_tuples_disjoint_keys() {
		let layout = Layout::default();
		let input = vec![(&[0x48, 0x19], &[0xfe]), (&[0x13, 0x14], &[0xff])];
		let trie = layout.trie_root_unhashed(input);
		println!("trie: {:#x?}", trie);
		let mut ex = Vec::<u8>::new();
		ex.push(0x80); // branch, no value (0b_10..) no nibble
		ex.push(0x12); // slots 1 & 4 are taken from 0-7
		ex.push(0x00); // no slots from 8-15
		ex.push(to_compact(0x05)); // first slot: LEAF, 5 bytes long.
		ex.push(0x43); // leaf 0x40 with 3 nibbles
		ex.push(0x03); // first nibble
		ex.push(0x14); // second & third nibble
		ex.push(to_compact(0x01)); // 1 byte data
		ex.push(0xff); // value data
		ex.push(to_compact(0x05)); // second slot: LEAF, 5 bytes long.
		ex.push(0x43); // leaf with 3 nibbles
		ex.push(0x08); // first nibble
		ex.push(0x19); // second & third nibble
		ex.push(to_compact(0x01)); // 1 byte data
		ex.push(0xfe); // value data

		assert_eq!(trie, ex);
	}

	#[test]
	fn iterator_works() {
		iterator_works_inner(true);
		iterator_works_inner(false);
	}
	fn iterator_works_inner(flag: bool) {
		let layout = if flag {
			Layout::with_alt_hashing(TRESHOLD)
		} else {
			Layout::default()
		};

		let pairs = vec![
			(hex!("0103000000000000000464").to_vec(), hex!("0400000000").to_vec()),
			(hex!("0103000000000000000469").to_vec(), hex!("0401000000").to_vec()),
		];

		let mut mdb = MemoryDB::default();
		let mut root = Default::default();
		let _ = populate_trie::<Layout>(&mut mdb, &mut root, &pairs, layout.clone());

		let trie = TrieDB::<Layout>::new_with_layout(&mdb, &root, layout).unwrap();

		let iter = trie.iter().unwrap();
		let mut iter_pairs = Vec::new();
		for pair in iter {
			let (key, value) = pair.unwrap();
			iter_pairs.push((key, value.to_vec()));
		}

		assert_eq!(pairs, iter_pairs);
	}

	#[test]
	fn proof_non_inclusion_works() {
		let pairs = vec![
			(hex!("0102").to_vec(), hex!("01").to_vec()),
			(hex!("0203").to_vec(), hex!("0405").to_vec()),
		];

		let mut memdb = MemoryDB::default();
		let mut root = Default::default();
		let layout = Layout::default();
		populate_trie::<Layout>(&mut memdb, &mut root, &pairs, layout);

		let non_included_key: Vec<u8> = hex!("0909").to_vec();
		let proof =
			generate_trie_proof::<Layout, _, _, _>(&memdb, root, &[non_included_key.clone()])
				.unwrap();

		// Verifying that the K was not included into the trie should work.
		assert!(verify_trie_proof::<Layout, _, _, Vec<u8>>(
			&root,
			&proof,
			&[(non_included_key.clone(), None)],
		)
		.is_ok());

		// Verifying that the K was included into the trie should fail.
		assert!(verify_trie_proof::<Layout, _, _, Vec<u8>>(
			&root,
			&proof,
			&[(non_included_key, Some(hex!("1010").to_vec()))],
		)
		.is_err());
	}

	#[test]
	fn proof_inclusion_works() {
		let pairs = vec![
			(hex!("0102").to_vec(), hex!("01").to_vec()),
			(hex!("0203").to_vec(), hex!("0405").to_vec()),
		];

		let mut memdb = MemoryDB::default();
		let mut root = Default::default();
		let layout = Layout::default();
		populate_trie::<Layout>(&mut memdb, &mut root, &pairs, layout);

		let proof =
			generate_trie_proof::<Layout, _, _, _>(&memdb, root, &[pairs[0].0.clone()]).unwrap();

		// Check that a K, V included into the proof are verified.
		assert!(verify_trie_proof::<Layout, _, _, _>(
			&root,
			&proof,
			&[(pairs[0].0.clone(), Some(pairs[0].1.clone()))]
		)
		.is_ok());

		// Absence of the V is not verified with the proof that has K, V included.
		assert!(verify_trie_proof::<Layout, _, _, Vec<u8>>(
			&root,
			&proof,
			&[(pairs[0].0.clone(), None)]
		)
		.is_err());

		// K not included into the trie is not verified.
		assert!(verify_trie_proof::<Layout, _, _, _>(
			&root,
			&proof,
			&[(hex!("4242").to_vec(), Some(pairs[0].1.clone()))]
		)
		.is_err());

		// K included into the trie but not included into the proof is not verified.
		assert!(verify_trie_proof::<Layout, _, _, _>(
			&root,
			&proof,
			&[(pairs[1].0.clone(), Some(pairs[1].1.clone()))]
		)
		.is_err());
	}

	#[test]
	fn generate_storage_root_with_proof_works_independently_from_the_delta_order() {
		let proof = StorageProof::decode(&mut &include_bytes!("../test-res/proof")[..]).unwrap();
		let storage_root =
			sp_core::H256::decode(&mut &include_bytes!("../test-res/storage_root")[..]).unwrap();
		// Delta order that is "invalid" so that it would require a different proof.
		let invalid_delta = Vec::<(Vec<u8>, Option<Vec<u8>>)>::decode(
			&mut &include_bytes!("../test-res/invalid-delta-order")[..],
		)
		.unwrap();
		// Delta order that is "valid"
		let valid_delta = Vec::<(Vec<u8>, Option<Vec<u8>>)>::decode(
			&mut &include_bytes!("../test-res/valid-delta-order")[..],
		)
		.unwrap();

		let proof_db = proof.into_memory_db::<Blake2Hasher>();
		let first_storage_root = delta_trie_root::<Layout, _, _, _, _, _>(
			&mut proof_db.clone(),
			storage_root,
			valid_delta,
<<<<<<< HEAD
			Default::default(),
		).unwrap();
=======
		)
		.unwrap();
>>>>>>> 7dcc77b9
		let second_storage_root = delta_trie_root::<Layout, _, _, _, _, _>(
			&mut proof_db.clone(),
			storage_root,
			invalid_delta,
<<<<<<< HEAD
			Default::default(),
		).unwrap();
=======
		)
		.unwrap();
>>>>>>> 7dcc77b9

		assert_eq!(first_storage_root, second_storage_root);
	}
}<|MERGE_RESOLUTION|>--- conflicted
+++ resolved
@@ -26,13 +26,9 @@
 mod trie_codec;
 mod trie_stream;
 
-<<<<<<< HEAD
 use sp_std::{boxed::Box, marker::PhantomData, vec, vec::Vec, borrow::Borrow, fmt};
-use hash_db::{Hasher, Prefix};
 use trie_db::proof::{generate_proof, verify_proof};
 pub use trie_db::proof::VerifyError;
-/// Our `NodeCodec`-specific error.
-pub use error::Error;
 /// The Substrate format implementation of `TrieStream`.
 pub use trie_stream::TrieStream;
 /// The Substrate format implementation of `NodeCodec`.
@@ -45,33 +41,15 @@
 };
 /// Various re-exports from the `memory-db` crate.
 pub use memory_db::KeyFunction;
-pub use memory_db::prefixed_key;
-=======
 /// Our `NodeCodec`-specific error.
 pub use error::Error;
->>>>>>> 7dcc77b9
 /// Various re-exports from the `hash-db` crate.
 pub use hash_db::{HashDB as HashDBT, EMPTY_PREFIX};
 use hash_db::{Hasher, Prefix};
 pub use memory_db::prefixed_key;
-/// Various re-exports from the `memory-db` crate.
-pub use memory_db::KeyFunction;
-/// The Substrate format implementation of `NodeCodec`.
-pub use node_codec::NodeCodec;
-use sp_std::{borrow::Borrow, boxed::Box, marker::PhantomData, vec::Vec};
-pub use storage_proof::{CompactProof, StorageProof};
 /// Trie codec reexport, mainly child trie support
 /// for trie compact proof.
 pub use trie_codec::{decode_compact, encode_compact, Error as CompactProofError};
-pub use trie_db::proof::VerifyError;
-use trie_db::proof::{generate_proof, verify_proof};
-/// Various re-exports from the `trie-db` crate.
-pub use trie_db::{
-	nibble_ops, CError, DBValue, Query, Recorder, Trie, TrieConfiguration, TrieDBIterator,
-	TrieLayout, TrieMut,
-};
-/// The Substrate format implementation of `TrieStream`.
-pub use trie_stream::TrieStream;
 
 /// substrate trie layout
 pub struct Layout<H>(Option<u32>, sp_std::marker::PhantomData<H>);
@@ -118,17 +96,11 @@
 	}
 }
 
-<<<<<<< HEAD
 impl<H> TrieConfiguration for Layout<H>
 	where
 		H: Hasher,
 {
 	fn trie_root<I, A, B>(&self, input: I) -> <Self::Hash as Hasher>::Out where
-=======
-impl<H: Hasher> TrieConfiguration for Layout<H> {
-	fn trie_root<I, A, B>(input: I) -> <Self::Hash as Hasher>::Out
-	where
->>>>>>> 7dcc77b9
 		I: IntoIterator<Item = (A, B)>,
 		A: AsRef<[u8]> + Ord,
 		B: AsRef<[u8]>,
@@ -136,12 +108,7 @@
 		trie_root::trie_root_no_extension::<H, TrieStream, _, _, _>(input, self.alt_threshold())
 	}
 
-<<<<<<< HEAD
 	fn trie_root_unhashed<I, A, B>(&self, input: I) -> Vec<u8> where
-=======
-	fn trie_root_unhashed<I, A, B>(input: I) -> Vec<u8>
-	where
->>>>>>> 7dcc77b9
 		I: IntoIterator<Item = (A, B)>,
 		A: AsRef<[u8]> + Ord,
 		B: AsRef<[u8]>,
@@ -169,26 +136,17 @@
 /// Reexport from `hash_db`, with genericity set for `Hasher` trait.
 /// This uses a `KeyFunction` for prefixing keys internally (avoiding
 /// key conflict for non random keys).
-<<<<<<< HEAD
 pub type PrefixedMemoryDB<H> = memory_db::MemoryDB<
 	H, memory_db::PrefixedKey<H>, trie_db::DBValue, MemTracker,
 >;
-=======
-pub type PrefixedMemoryDB<H> =
-	memory_db::MemoryDB<H, memory_db::PrefixedKey<H>, trie_db::DBValue, MemTracker>;
->>>>>>> 7dcc77b9
 /// Reexport from `hash_db`, with genericity set for `Hasher` trait.
 /// This uses a noops `KeyFunction` (key addressing must be hashed or using
 /// an encoding scheme that avoid key conflict).
 pub type MemoryDB<H> = memory_db::MemoryDB<H, memory_db::HashKey<H>, trie_db::DBValue, MemTracker>;
 /// Reexport from `hash_db`, with genericity set for `Hasher` trait.
-<<<<<<< HEAD
 pub type GenericMemoryDB<H, KF> = memory_db::MemoryDB<
 	H, KF, trie_db::DBValue, MemTracker,
 >;
-=======
-pub type GenericMemoryDB<H, KF> = memory_db::MemoryDB<H, KF, trie_db::DBValue, MemTracker>;
->>>>>>> 7dcc77b9
 
 /// Persistent trie database read-access interface for the a given hasher.
 pub type TrieDB<'a, L> = trie_db::TrieDB<'a, L>;
@@ -224,15 +182,9 @@
 	db: &DB,
 	root: TrieHash<L>,
 	keys: I,
-<<<<<<< HEAD
 ) -> Result<Vec<Vec<u8>>, Box<TrieError<L>>> where
 	L: TrieConfiguration,
 	I: IntoIterator<Item=&'a K>,
-=======
-) -> Result<Vec<Vec<u8>>, Box<TrieError<L>>>
-where
-	I: IntoIterator<Item = &'a K>,
->>>>>>> 7dcc77b9
 	K: 'a + AsRef<[u8]>,
 	DB: hash_db::HashDBRef<L::Hash, trie_db::DBValue>,
 {
@@ -253,15 +205,9 @@
 	root: &TrieHash<L>,
 	proof: &[Vec<u8>],
 	items: I,
-<<<<<<< HEAD
 ) -> Result<(), VerifyError<TrieHash<L>, error::Error>> where
 	L: TrieConfiguration,
 	I: IntoIterator<Item=&'a (K, Option<V>)>,
-=======
-) -> Result<(), VerifyError<TrieHash<L>, error::Error>>
-where
-	I: IntoIterator<Item = &'a (K, Option<V>)>,
->>>>>>> 7dcc77b9
 	K: 'a + AsRef<[u8]>,
 	V: 'a + AsRef<[u8]>,
 {
@@ -275,13 +221,8 @@
 	db: &mut DB,
 	mut root: TrieHash<L>,
 	delta: I,
-<<<<<<< HEAD
 	layout: L,
 ) -> Result<TrieHash<L>, Box<TrieError<L>>> where
-=======
-) -> Result<TrieHash<L>, Box<TrieError<L>>>
-where
->>>>>>> 7dcc77b9
 	I: IntoIterator<Item = (A, B)>,
 	A: Borrow<[u8]>,
 	B: Borrow<Option<V>>,
@@ -309,7 +250,6 @@
 pub fn read_trie_value<L, DB>(
 	db: &DB,
 	root: &TrieHash<L>,
-<<<<<<< HEAD
 	key: &[u8]
 ) -> Result<Option<Vec<u8>>, Box<TrieError<L>>>
 	where
@@ -332,27 +272,6 @@
 		DB: hash_db::HashDBRef<L::Hash, trie_db::DBValue>
 {
 	Ok(TrieDB::<L>::new(&*db, root)?.get_with(key, query).map(|x| x.map(|val| val.to_vec()))?)
-=======
-	key: &[u8],
-) -> Result<Option<Vec<u8>>, Box<TrieError<L>>> {
-	TrieDB::<L>::new(&*db, root)?.get(key).map(|x| x.map(|val| val.to_vec()))
-}
-
-/// Read a value from the trie with given Query.
-pub fn read_trie_value_with<
-	L: TrieConfiguration,
-	Q: Query<L::Hash, Item = DBValue>,
-	DB: hash_db::HashDBRef<L::Hash, trie_db::DBValue>,
->(
-	db: &DB,
-	root: &TrieHash<L>,
-	key: &[u8],
-	query: Q,
-) -> Result<Option<Vec<u8>>, Box<TrieError<L>>> {
-	TrieDB::<L>::new(&*db, root)?
-		.get_with(key, query)
-		.map(|x| x.map(|val| val.to_vec()))
->>>>>>> 7dcc77b9
 }
 
 /// Determine the empty trie root.
@@ -367,7 +286,6 @@
 
 /// Determine a child trie root given its ordered contents, closed form. H is the default hasher,
 /// but a generic implementation may ignore this type parameter and use other hashers.
-<<<<<<< HEAD
 pub fn child_trie_root<L: TrieConfiguration, I, A, B>(
 	layout: &L,
 	input: I,
@@ -376,13 +294,6 @@
 		I: IntoIterator<Item = (A, B)>,
 		A: AsRef<[u8]> + Ord,
 		B: AsRef<[u8]>,
-=======
-pub fn child_trie_root<L: TrieConfiguration, I, A, B>(input: I) -> <L::Hash as Hasher>::Out
-where
-	I: IntoIterator<Item = (A, B)>,
-	A: AsRef<[u8]> + Ord,
-	B: AsRef<[u8]>,
->>>>>>> 7dcc77b9
 {
 	layout.trie_root(input)
 }
@@ -396,7 +307,6 @@
 	delta: I,
 	layout: L,
 ) -> Result<<L::Hash as Hasher>::Out, Box<TrieError<L>>>
-<<<<<<< HEAD
 	where
 		I: IntoIterator<Item = (A, B)>,
 		A: Borrow<[u8]>,
@@ -404,45 +314,26 @@
 		V: Borrow<[u8]>,
 		RD: AsRef<[u8]>,
 		DB: hash_db::HashDB<L::Hash, trie_db::DBValue>,
-=======
-where
-	I: IntoIterator<Item = (A, B)>,
-	A: Borrow<[u8]>,
-	B: Borrow<Option<V>>,
-	V: Borrow<[u8]>,
-	RD: AsRef<[u8]>,
-	DB: hash_db::HashDB<L::Hash, trie_db::DBValue>,
->>>>>>> 7dcc77b9
 {
 	let mut root = TrieHash::<L>::default();
 	// root is fetched from DB, not writable by runtime, so it's always valid.
 	root.as_mut().copy_from_slice(root_data.as_ref());
 
 	let mut db = KeySpacedDBMut::new(&mut *db, keyspace);
-<<<<<<< HEAD
 	delta_trie_root::<L, _, _, _, _, _>(
 		&mut db,
 		root,
 		delta,
 		layout,
 	)
-=======
-	delta_trie_root::<L, _, _, _, _, _>(&mut db, root, delta)
->>>>>>> 7dcc77b9
 }
 
 /// Record all keys for a given root.
 pub fn record_all_keys<L: TrieConfiguration, DB>(
 	db: &DB,
 	root: &TrieHash<L>,
-<<<<<<< HEAD
 	recorder: &mut Recorder<TrieHash<L>>
 ) -> Result<(), Box<TrieError<L>>> where
-=======
-	recorder: &mut Recorder<TrieHash<L>>,
-) -> Result<(), Box<TrieError<L>>>
-where
->>>>>>> 7dcc77b9
 	DB: hash_db::HashDBRef<L::Hash, trie_db::DBValue>,
 {
 	let trie = TrieDB::<L>::new(&*db, root)?;
@@ -467,13 +358,8 @@
 	root_slice: &[u8],
 	key: &[u8],
 ) -> Result<Option<Vec<u8>>, Box<TrieError<L>>>
-<<<<<<< HEAD
 	where
 		DB: hash_db::HashDBRef<L::Hash, trie_db::DBValue>,
-=======
-where
-	DB: hash_db::HashDBRef<L::Hash, trie_db::DBValue>,
->>>>>>> 7dcc77b9
 {
 	let mut root = TrieHash::<L>::default();
 	// root is fetched from DB, not writable by runtime, so it's always valid.
@@ -484,26 +370,17 @@
 }
 
 /// Read a value from the child trie with given query.
-<<<<<<< HEAD
 pub fn read_child_trie_value_with<L, Q, DB>(
-=======
-pub fn read_child_trie_value_with<L: TrieConfiguration, Q: Query<L::Hash, Item = DBValue>, DB>(
->>>>>>> 7dcc77b9
 	keyspace: &[u8],
 	db: &DB,
 	root_slice: &[u8],
 	key: &[u8],
 	query: Q,
 ) -> Result<Option<Vec<u8>>, Box<TrieError<L>>>
-<<<<<<< HEAD
 	where
 		L: TrieConfiguration,
 		Q: Query<L::Hash, Item=DBValue>,
 		DB: hash_db::HashDBRef<L::Hash, trie_db::DBValue>,
-=======
-where
-	DB: hash_db::HashDBRef<L::Hash, trie_db::DBValue>,
->>>>>>> 7dcc77b9
 {
 	let mut root = TrieHash::<L>::default();
 	// root is fetched from DB, not writable by runtime, so it's always valid.
@@ -712,15 +589,10 @@
 
 /// Constants used into trie simplification codec.
 mod trie_constants {
-<<<<<<< HEAD
 	const FIRST_PREFIX: u8 = 0b_00 << 6;
 	/// In proof this header is used when only hashed value is stored.
 	pub const DEAD_HEADER_META_HASHED_VALUE: u8 = EMPTY_TRIE | 0b_00_01;
 	pub const NIBBLE_SIZE_BOUND: usize = u16::max_value() as usize;
-=======
-	pub const EMPTY_TRIE: u8 = 0;
-	pub const NIBBLE_SIZE_BOUND: usize = u16::MAX as usize;
->>>>>>> 7dcc77b9
 	pub const LEAF_PREFIX_MASK: u8 = 0b_01 << 6;
 	pub const BRANCH_WITHOUT_MASK: u8 = 0b_10 << 6;
 	pub const BRANCH_WITH_MASK: u8 = 0b_11 << 6;
@@ -732,13 +604,8 @@
 #[cfg(test)]
 mod tests {
 	use super::*;
-<<<<<<< HEAD
 	use codec::{Encode, Decode, Compact};
-	use sp_core::Blake2Hasher;
 	use sp_core::storage::TEST_DEFAULT_ALT_HASH_THRESHOLD as TRESHOLD;
-=======
-	use codec::{Compact, Decode, Encode};
->>>>>>> 7dcc77b9
 	use hash_db::{HashDB, Hasher};
 	use hex_literal::hex;
 	use sp_core::Blake2Hasher;
@@ -810,17 +677,9 @@
 		let mut empty = TrieDBMut::<Layout>::new(&mut db, &mut root);
 		empty.commit();
 		let root1 = empty.root().as_ref().to_vec();
-<<<<<<< HEAD
 		let root2: Vec<u8> = Layout::default().trie_root::<_, Vec<u8>, Vec<u8>>(
 			std::iter::empty(),
 		).as_ref().iter().cloned().collect();
-=======
-		let root2: Vec<u8> = Layout::trie_root::<_, Vec<u8>, Vec<u8>>(std::iter::empty())
-			.as_ref()
-			.iter()
-			.cloned()
-			.collect();
->>>>>>> 7dcc77b9
 
 		assert_eq!(root1, root2);
 	}
@@ -839,34 +698,20 @@
 
 	#[test]
 	fn branch_is_equivalent() {
-<<<<<<< HEAD
 		let input: Vec<(&[u8], &[u8])> = vec![
 			(&[0xaa][..], &[0x10][..]),
 			(&[0xba][..], &[0x11][..]),
 		];
 		check_input(&input);
-=======
-		let input: Vec<(&[u8], &[u8])> =
-			vec![(&[0xaa][..], &[0x10][..]), (&[0xba][..], &[0x11][..])];
-		check_equivalent::<Layout>(&input);
-		check_iteration::<Layout>(&input);
->>>>>>> 7dcc77b9
 	}
 
 	#[test]
 	fn extension_and_branch_is_equivalent() {
-<<<<<<< HEAD
 		let input: Vec<(&[u8], &[u8])> = vec![
 			(&[0xaa][..], &[0x10][..]),
 			(&[0xab][..], &[0x11][..]),
 		];
 		check_input(&input);
-=======
-		let input: Vec<(&[u8], &[u8])> =
-			vec![(&[0xaa][..], &[0x10][..]), (&[0xab][..], &[0x11][..])];
-		check_equivalent::<Layout>(&input);
-		check_iteration::<Layout>(&input);
->>>>>>> 7dcc77b9
 	}
 
 	#[test]
@@ -938,17 +783,12 @@
 		db: &'db mut dyn HashDB<T::Hash, DBValue>,
 		root: &'db mut TrieHash<T>,
 		v: &[(Vec<u8>, Vec<u8>)],
-<<<<<<< HEAD
 		layout: T,
 	) -> TrieDBMut<'db, T>
 		where
 			T: TrieConfiguration,
 	{
 		let mut t = TrieDBMut::<T>::new_with_layout(db, root, layout);
-=======
-	) -> TrieDBMut<'db, T> {
-		let mut t = TrieDBMut::<T>::new(db, root);
->>>>>>> 7dcc77b9
 		for i in 0..v.len() {
 			let key: &[u8] = &v[i].0;
 			let val: &[u8] = &v[i].1;
@@ -1038,16 +878,11 @@
 
 	#[test]
 	fn codec_trie_single_tuple() {
-<<<<<<< HEAD
 		let layout = Layout::default();
 		let input = vec![
 			(vec![0xaa], vec![0xbb])
 		];
 		let trie = layout.trie_root_unhashed(input);
-=======
-		let input = vec![(vec![0xaa], vec![0xbb])];
-		let trie = Layout::trie_root_unhashed::<_, _, _>(input);
->>>>>>> 7dcc77b9
 		println!("trie: {:#x?}", trie);
 		assert_eq!(
 			trie,
@@ -1222,24 +1057,14 @@
 			&mut proof_db.clone(),
 			storage_root,
 			valid_delta,
-<<<<<<< HEAD
 			Default::default(),
 		).unwrap();
-=======
-		)
-		.unwrap();
->>>>>>> 7dcc77b9
 		let second_storage_root = delta_trie_root::<Layout, _, _, _, _, _>(
 			&mut proof_db.clone(),
 			storage_root,
 			invalid_delta,
-<<<<<<< HEAD
 			Default::default(),
 		).unwrap();
-=======
-		)
-		.unwrap();
->>>>>>> 7dcc77b9
 
 		assert_eq!(first_storage_root, second_storage_root);
 	}
