// This file is part of Substrate.

// Copyright (C) 2017-2022 Parity Technologies (UK) Ltd.
// SPDX-License-Identifier: Apache-2.0

// Licensed under the Apache License, Version 2.0 (the "License");
// you may not use this file except in compliance with the License.
// You may obtain a copy of the License at
//
// 	http://www.apache.org/licenses/LICENSE-2.0
//
// Unless required by applicable law or agreed to in writing, software
// distributed under the License is distributed on an "AS IS" BASIS,
// WITHOUT WARRANTIES OR CONDITIONS OF ANY KIND, either express or implied.
// See the License for the specific language governing permissions and
// limitations under the License.

//! The overlayed changes to state.

mod changeset;
mod offchain;

use self::changeset::OverlayedChangeSet;
use crate::{backend::Backend, stats::StateMachineStats, DefaultError};
use codec::{Decode, Encode};
use hash_db::Hasher;
pub use offchain::OffchainOverlayedChanges;
use sp_core::{
	offchain::OffchainOverlayedChange,
<<<<<<< HEAD
	storage::{well_known_keys::EXTRINSIC_INDEX, ChildInfo},
	StateVersion,
=======
	storage::{well_known_keys::EXTRINSIC_INDEX, ChildInfo, StateVersion},
>>>>>>> 765cd290
};
#[cfg(feature = "std")]
use sp_externalities::{Extension, Extensions};
#[cfg(not(feature = "std"))]
use sp_std::collections::btree_map::BTreeMap as Map;
use sp_std::{collections::btree_set::BTreeSet, vec::Vec};
#[cfg(feature = "std")]
use std::collections::{hash_map::Entry as MapEntry, HashMap as Map};
#[cfg(feature = "std")]
use std::{
	any::{Any, TypeId},
	boxed::Box,
};

pub use self::changeset::{AlreadyInRuntime, NoOpenTransaction, NotInRuntime, OverlayedValue};

/// Changes that are made outside of extrinsics are marked with this index;
pub const NO_EXTRINSIC_INDEX: u32 = 0xffffffff;

/// Storage key.
pub type StorageKey = Vec<u8>;

/// Storage value.
pub type StorageValue = Vec<u8>;

/// In memory array of storage values.
pub type StorageCollection = Vec<(StorageKey, Option<StorageValue>)>;

/// In memory arrays of storage values for multiple child tries.
pub type ChildStorageCollection = Vec<(StorageKey, StorageCollection)>;

/// In memory array of storage values.
pub type OffchainChangesCollection = Vec<((Vec<u8>, Vec<u8>), OffchainOverlayedChange)>;

/// Keep trace of extrinsics index for a modified value.
#[derive(Debug, Default, Eq, PartialEq, Clone)]
pub struct Extrinsics(Vec<u32>);

impl Extrinsics {
	/// Extracts extrinsics into a `BTreeSets`.
	fn copy_extrinsics_into(&self, dest: &mut BTreeSet<u32>) {
		dest.extend(self.0.iter())
	}

	/// Add an extrinsics.
	fn insert(&mut self, ext: u32) {
		if Some(&ext) != self.0.last() {
			self.0.push(ext);
		}
	}

	/// Extend `self` with `other`.
	fn extend(&mut self, other: Self) {
		self.0.extend(other.0.into_iter());
	}
}

/// The set of changes that are overlaid onto the backend.
///
/// It allows changes to be modified using nestable transactions.
#[derive(Debug, Default, Clone)]
pub struct OverlayedChanges {
	/// Top level storage changes.
	top: OverlayedChangeSet,
	/// Child storage changes. The map key is the child storage key without the common prefix.
	children: Map<StorageKey, (OverlayedChangeSet, ChildInfo)>,
	/// Offchain related changes.
	offchain: OffchainOverlayedChanges,
	/// Transaction index changes,
	transaction_index_ops: Vec<IndexOperation>,
	/// True if extrinsics stats must be collected.
	collect_extrinsics: bool,
	/// Collect statistic on this execution.
	stats: StateMachineStats,
}

/// Transcation index operation.
#[derive(Debug, Clone)]
pub enum IndexOperation {
	/// Insert transaction into index.
	Insert {
		/// Extrinsic index in the current block.
		extrinsic: u32,
		/// Data content hash.
		hash: Vec<u8>,
		/// Indexed data size.
		size: u32,
	},
	/// Renew existing transaction storage.
	Renew {
		/// Extrinsic index in the current block.
		extrinsic: u32,
		/// Referenced index hash.
		hash: Vec<u8>,
	},
}

/// A storage changes structure that can be generated by the data collected in [`OverlayedChanges`].
///
/// This contains all the changes to the storage and transactions to apply theses changes to the
/// backend.
pub struct StorageChanges<Transaction, H: Hasher> {
	/// All changes to the main storage.
	///
	/// A value of `None` means that it was deleted.
	pub main_storage_changes: StorageCollection,
	/// All changes to the child storages.
	pub child_storage_changes: ChildStorageCollection,
	/// Offchain state changes to write to the offchain database.
	pub offchain_storage_changes: OffchainChangesCollection,
	/// A transaction for the backend that contains all changes from
	/// [`main_storage_changes`](StorageChanges::main_storage_changes) and from
	/// [`child_storage_changes`](StorageChanges::child_storage_changes).
	/// [`offchain_storage_changes`](StorageChanges::offchain_storage_changes).
	pub transaction: Transaction,
	/// The storage root after applying the transaction.
	pub transaction_storage_root: H::Out,
	/// Changes to the transaction index,
	#[cfg(feature = "std")]
	pub transaction_index_changes: Vec<IndexOperation>,
}

#[cfg(feature = "std")]
impl<Transaction, H: Hasher> StorageChanges<Transaction, H> {
	/// Deconstruct into the inner values
	pub fn into_inner(
		self,
	) -> (
		StorageCollection,
		ChildStorageCollection,
		OffchainChangesCollection,
		Transaction,
		H::Out,
		Vec<IndexOperation>,
	) {
		(
			self.main_storage_changes,
			self.child_storage_changes,
			self.offchain_storage_changes,
			self.transaction,
			self.transaction_storage_root,
			self.transaction_index_changes,
		)
	}
}

/// Storage transactions are calculated as part of the `storage_root`.
/// These transactions can be reused for importing the block into the
/// storage. So, we cache them to not require a recomputation of those transactions.
pub struct StorageTransactionCache<Transaction, H: Hasher> {
	/// Contains the changes for the main and the child storages as one transaction.
	pub(crate) transaction: Option<Transaction>,
	/// The storage root after applying the transaction.
	pub(crate) transaction_storage_root: Option<H::Out>,
}

impl<Transaction, H: Hasher> StorageTransactionCache<Transaction, H> {
	/// Reset the cached transactions.
	pub fn reset(&mut self) {
		*self = Self::default();
	}
}

impl<Transaction, H: Hasher> Default for StorageTransactionCache<Transaction, H> {
	fn default() -> Self {
		Self { transaction: None, transaction_storage_root: None }
	}
}

impl<Transaction: Default, H: Hasher> Default for StorageChanges<Transaction, H> {
	fn default() -> Self {
		Self {
			main_storage_changes: Default::default(),
			child_storage_changes: Default::default(),
			offchain_storage_changes: Default::default(),
			transaction: Default::default(),
			transaction_storage_root: Default::default(),
			#[cfg(feature = "std")]
			transaction_index_changes: Default::default(),
		}
	}
}

impl OverlayedChanges {
	/// Whether no changes are contained in the top nor in any of the child changes.
	pub fn is_empty(&self) -> bool {
		self.top.is_empty() && self.children.is_empty()
	}

	/// Ask to collect/not to collect extrinsics indices where key(s) has been changed.
	pub fn set_collect_extrinsics(&mut self, collect_extrinsics: bool) {
		self.collect_extrinsics = collect_extrinsics;
	}

	/// Returns a double-Option: None if the key is unknown (i.e. and the query should be referred
	/// to the backend); Some(None) if the key has been deleted. Some(Some(...)) for a key whose
	/// value has been set.
	pub fn storage(&self, key: &[u8]) -> Option<Option<&[u8]>> {
		self.top.get(key).map(|x| {
			let value = x.value();
			let size_read = value.map(|x| x.len() as u64).unwrap_or(0);
			self.stats.tally_read_modified(size_read);
			value.map(AsRef::as_ref)
		})
	}

	/// Returns mutable reference to current value.
	/// If there is no value in the overlay, the given callback is used to initiate the value.
	/// Warning this function registers a change, so the mutable reference MUST be modified.
	///
	/// Can be rolled back or committed when called inside a transaction.
	#[must_use = "A change was registered, so this value MUST be modified."]
	pub fn value_mut_or_insert_with(
		&mut self,
		key: &[u8],
		init: impl Fn() -> StorageValue,
	) -> &mut StorageValue {
		let value = self.top.modify(key.to_vec(), init, self.extrinsic_index());

		// if the value was deleted initialise it back with an empty vec
		value.get_or_insert_with(StorageValue::default)
	}

	/// Returns a double-Option: None if the key is unknown (i.e. and the query should be referred
	/// to the backend); Some(None) if the key has been deleted. Some(Some(...)) for a key whose
	/// value has been set.
	pub fn child_storage(&self, child_info: &ChildInfo, key: &[u8]) -> Option<Option<&[u8]>> {
		let map = self.children.get(child_info.storage_key())?;
		let value = map.0.get(key)?.value();
		let size_read = value.map(|x| x.len() as u64).unwrap_or(0);
		self.stats.tally_read_modified(size_read);
		Some(value.map(AsRef::as_ref))
	}

	/// Set a new value for the specified key.
	///
	/// Can be rolled back or committed when called inside a transaction.
	pub fn set_storage(&mut self, key: StorageKey, val: Option<StorageValue>) {
		let size_write = val.as_ref().map(|x| x.len() as u64).unwrap_or(0);
		self.stats.tally_write_overlay(size_write);
		self.top.set(key, val, self.extrinsic_index());
	}

	/// Set a new value for the specified key and child.
	///
	/// `None` can be used to delete a value specified by the given key.
	///
	/// Can be rolled back or committed when called inside a transaction.
	pub(crate) fn set_child_storage(
		&mut self,
		child_info: &ChildInfo,
		key: StorageKey,
		val: Option<StorageValue>,
	) {
		let extrinsic_index = self.extrinsic_index();
		let size_write = val.as_ref().map(|x| x.len() as u64).unwrap_or(0);
		self.stats.tally_write_overlay(size_write);
		let storage_key = child_info.storage_key().to_vec();
		let top = &self.top;
		let (changeset, info) = self
			.children
			.entry(storage_key)
			.or_insert_with(|| (top.spawn_child(), child_info.clone()));
		let updatable = info.try_update(child_info);
		debug_assert!(updatable);
		changeset.set(key, val, extrinsic_index);
	}

	/// Clear child storage of given storage key.
	///
	/// Can be rolled back or committed when called inside a transaction.
	pub(crate) fn clear_child_storage(&mut self, child_info: &ChildInfo) {
		let extrinsic_index = self.extrinsic_index();
		let storage_key = child_info.storage_key().to_vec();
		let top = &self.top;
		let (changeset, info) = self
			.children
			.entry(storage_key)
			.or_insert_with(|| (top.spawn_child(), child_info.clone()));
		let updatable = info.try_update(child_info);
		debug_assert!(updatable);
		changeset.clear_where(|_, _| true, extrinsic_index);
	}

	/// Removes all key-value pairs which keys share the given prefix.
	///
	/// Can be rolled back or committed when called inside a transaction.
	pub(crate) fn clear_prefix(&mut self, prefix: &[u8]) {
		self.top.clear_where(|key, _| key.starts_with(prefix), self.extrinsic_index());
	}

	/// Removes all key-value pairs which keys share the given prefix.
	///
	/// Can be rolled back or committed when called inside a transaction
	pub(crate) fn clear_child_prefix(&mut self, child_info: &ChildInfo, prefix: &[u8]) {
		let extrinsic_index = self.extrinsic_index();
		let storage_key = child_info.storage_key().to_vec();
		let top = &self.top;
		let (changeset, info) = self
			.children
			.entry(storage_key)
			.or_insert_with(|| (top.spawn_child(), child_info.clone()));
		let updatable = info.try_update(child_info);
		debug_assert!(updatable);
		changeset.clear_where(|key, _| key.starts_with(prefix), extrinsic_index);
	}

	/// Returns the current nesting depth of the transaction stack.
	///
	/// A value of zero means that no transaction is open and changes are committed on write.
	pub fn transaction_depth(&self) -> usize {
		// The top changeset and all child changesets transact in lockstep and are
		// therefore always at the same transaction depth.
		self.top.transaction_depth()
	}

	/// Start a new nested transaction.
	///
	/// This allows to either commit or roll back all changes that where made while this
	/// transaction was open. Any transaction must be closed by either `rollback_transaction` or
	/// `commit_transaction` before this overlay can be converted into storage changes.
	///
	/// Changes made without any open transaction are committed immediately.
	pub fn start_transaction(&mut self) {
		self.top.start_transaction();
		for (_, (changeset, _)) in self.children.iter_mut() {
			changeset.start_transaction();
		}
		self.offchain.overlay_mut().start_transaction();
	}

	/// Rollback the last transaction started by `start_transaction`.
	///
	/// Any changes made during that transaction are discarded. Returns an error if
	/// there is no open transaction that can be rolled back.
	pub fn rollback_transaction(&mut self) -> Result<(), NoOpenTransaction> {
		self.top.rollback_transaction()?;
		retain_map(&mut self.children, |_, (changeset, _)| {
			changeset
				.rollback_transaction()
				.expect("Top and children changesets are started in lockstep; qed");
			!changeset.is_empty()
		});
		self.offchain
			.overlay_mut()
			.rollback_transaction()
			.expect("Top and offchain changesets are started in lockstep; qed");
		Ok(())
	}

	/// Commit the last transaction started by `start_transaction`.
	///
	/// Any changes made during that transaction are committed. Returns an error if there
	/// is no open transaction that can be committed.
	pub fn commit_transaction(&mut self) -> Result<(), NoOpenTransaction> {
		self.top.commit_transaction()?;
		for (_, (changeset, _)) in self.children.iter_mut() {
			changeset
				.commit_transaction()
				.expect("Top and children changesets are started in lockstep; qed");
		}
		self.offchain
			.overlay_mut()
			.commit_transaction()
			.expect("Top and offchain changesets are started in lockstep; qed");
		Ok(())
	}

	/// Call this before transfering control to the runtime.
	///
	/// This protects all existing transactions from being removed by the runtime.
	/// Calling this while already inside the runtime will return an error.
	pub fn enter_runtime(&mut self) -> Result<(), AlreadyInRuntime> {
		self.top.enter_runtime()?;
		for (_, (changeset, _)) in self.children.iter_mut() {
			changeset
				.enter_runtime()
				.expect("Top and children changesets are entering runtime in lockstep; qed")
		}
		self.offchain
			.overlay_mut()
			.enter_runtime()
			.expect("Top and offchain changesets are started in lockstep; qed");
		Ok(())
	}

	/// Call this when control returns from the runtime.
	///
	/// This commits all dangling transaction left open by the runtime.
	/// Calling this while outside the runtime will return an error.
	pub fn exit_runtime(&mut self) -> Result<(), NotInRuntime> {
		self.top.exit_runtime()?;
		for (_, (changeset, _)) in self.children.iter_mut() {
			changeset
				.exit_runtime()
				.expect("Top and children changesets are entering runtime in lockstep; qed");
		}
		self.offchain
			.overlay_mut()
			.exit_runtime()
			.expect("Top and offchain changesets are started in lockstep; qed");
		Ok(())
	}

	/// Consume all changes (top + children) and return them.
	///
	/// After calling this function no more changes are contained in this changeset.
	///
	/// Panics:
	/// Panics if `transaction_depth() > 0`
	fn drain_committed(
		&mut self,
	) -> (
		impl Iterator<Item = (StorageKey, Option<StorageValue>)>,
		impl Iterator<
			Item = (
				StorageKey,
				(impl Iterator<Item = (StorageKey, Option<StorageValue>)>, ChildInfo),
			),
		>,
	) {
		use sp_std::mem::take;
		(
			take(&mut self.top).drain_commited(),
			take(&mut self.children)
				.into_iter()
				.map(|(key, (val, info))| (key, (val.drain_commited(), info))),
		)
	}

	/// Consume all changes (top + children) and return them.
	///
	/// After calling this function no more changes are contained in this changeset.
	///
	/// Panics:
	/// Panics if `transaction_depth() > 0`
	pub fn offchain_drain_committed(
		&mut self,
	) -> impl Iterator<Item = ((StorageKey, StorageKey), OffchainOverlayedChange)> {
		self.offchain.drain()
	}

	/// Get an iterator over all child changes as seen by the current transaction.
	pub fn children(
		&self,
	) -> impl Iterator<Item = (impl Iterator<Item = (&StorageKey, &OverlayedValue)>, &ChildInfo)> {
		self.children.iter().map(|(_, v)| (v.0.changes(), &v.1))
	}

	/// Get an iterator over all top changes as been by the current transaction.
	pub fn changes(&self) -> impl Iterator<Item = (&StorageKey, &OverlayedValue)> {
		self.top.changes()
	}

	/// Get an optional iterator over all child changes stored under the supplied key.
	pub fn child_changes(
		&self,
		key: &[u8],
	) -> Option<(impl Iterator<Item = (&StorageKey, &OverlayedValue)>, &ChildInfo)> {
		self.children.get(key).map(|(overlay, info)| (overlay.changes(), info))
	}

	/// Get an list of all index operations.
	pub fn transaction_index_ops(&self) -> &[IndexOperation] {
		&self.transaction_index_ops
	}

	/// Convert this instance with all changes into a [`StorageChanges`] instance.
	#[cfg(feature = "std")]
	pub fn into_storage_changes<B: Backend<H>, H: Hasher>(
		mut self,
		backend: &B,
		parent_hash: H::Out,
<<<<<<< HEAD
		mut cache: StorageTransactionCache<B::Transaction, H, N>,
		state_version: StateVersion,
	) -> Result<StorageChanges<B::Transaction, H, N>, DefaultError>
	where
		H::Out: Ord + Encode + 'static,
	{
		self.drain_storage_changes(
			backend,
			changes_trie_state,
			parent_hash,
			&mut cache,
			state_version,
		)
=======
		mut cache: StorageTransactionCache<B::Transaction, H>,
		state_version: StateVersion,
	) -> Result<StorageChanges<B::Transaction, H>, DefaultError>
	where
		H::Out: Ord + Encode + 'static,
	{
		self.drain_storage_changes(backend, parent_hash, &mut cache, state_version)
>>>>>>> 765cd290
	}

	/// Drain all changes into a [`StorageChanges`] instance. Leave empty overlay in place.
	pub fn drain_storage_changes<B: Backend<H>, H: Hasher>(
		&mut self,
		backend: &B,
<<<<<<< HEAD
		#[cfg(feature = "std")] changes_trie_state: Option<&ChangesTrieState<H, N>>,
		parent_hash: H::Out,
		mut cache: &mut StorageTransactionCache<B::Transaction, H, N>,
		state_version: StateVersion,
	) -> Result<StorageChanges<B::Transaction, H, N>, DefaultError>
=======
		_parent_hash: H::Out,
		mut cache: &mut StorageTransactionCache<B::Transaction, H>,
		state_version: StateVersion,
	) -> Result<StorageChanges<B::Transaction, H>, DefaultError>
>>>>>>> 765cd290
	where
		H::Out: Ord + Encode + 'static,
	{
		// If the transaction does not exist, we generate it.
		if cache.transaction.is_none() {
			self.storage_root(backend, &mut cache, state_version);
		}

		let (transaction, transaction_storage_root) = cache
			.transaction
			.take()
			.and_then(|t| cache.transaction_storage_root.take().map(|tr| (t, tr)))
			.expect("Transaction was be generated as part of `storage_root`; qed");

		let (main_storage_changes, child_storage_changes) = self.drain_committed();
		let offchain_storage_changes = self.offchain_drain_committed().collect();

		#[cfg(feature = "std")]
		let transaction_index_changes = std::mem::take(&mut self.transaction_index_ops);

		Ok(StorageChanges {
			main_storage_changes: main_storage_changes.collect(),
			child_storage_changes: child_storage_changes
				.map(|(sk, it)| (sk, it.0.collect()))
				.collect(),
			offchain_storage_changes,
			transaction,
			transaction_storage_root,
			#[cfg(feature = "std")]
			transaction_index_changes,
		})
	}

	/// Inserts storage entry responsible for current extrinsic index.
	#[cfg(test)]
	pub(crate) fn set_extrinsic_index(&mut self, extrinsic_index: u32) {
		self.top.set(EXTRINSIC_INDEX.to_vec(), Some(extrinsic_index.encode()), None);
	}

	/// Returns current extrinsic index to use in changes trie construction.
	/// None is returned if it is not set or changes trie config is not set.
	/// Persistent value (from the backend) can be ignored because runtime must
	/// set this index before first and unset after last extrinsic is executed.
	/// Changes that are made outside of extrinsics, are marked with
	/// `NO_EXTRINSIC_INDEX` index.
	fn extrinsic_index(&self) -> Option<u32> {
		match self.collect_extrinsics {
			true => Some(
				self.storage(EXTRINSIC_INDEX)
					.and_then(|idx| idx.and_then(|idx| Decode::decode(&mut &*idx).ok()))
					.unwrap_or(NO_EXTRINSIC_INDEX),
			),
			false => None,
		}
	}

	/// Generate the storage root using `backend` and all changes
	/// as seen by the current transaction.
	///
	/// Returns the storage root and caches storage transaction in the given `cache`.
	pub fn storage_root<H: Hasher, B: Backend<H>>(
		&self,
		backend: &B,
<<<<<<< HEAD
		cache: &mut StorageTransactionCache<B::Transaction, H, N>,
		state_version: sp_core::StateVersion,
=======
		cache: &mut StorageTransactionCache<B::Transaction, H>,
		state_version: StateVersion,
>>>>>>> 765cd290
	) -> H::Out
	where
		H::Out: Ord + Encode,
	{
		let delta = self.changes().map(|(k, v)| (&k[..], v.value().map(|v| &v[..])));
		let child_delta = self.children().map(|(changes, info)| {
			(info, changes.map(|(k, v)| (&k[..], v.value().map(|v| &v[..]))))
		});

		let (root, transaction) = backend.full_storage_root(delta, child_delta, state_version);

		cache.transaction = Some(transaction);
		cache.transaction_storage_root = Some(root);

		root
	}

	/// Returns an iterator over the keys (in lexicographic order) following `key` (excluding `key`)
	/// alongside its value.
	pub fn iter_after(&self, key: &[u8]) -> impl Iterator<Item = (&[u8], &OverlayedValue)> {
		self.top.changes_after(key)
	}

	/// Returns an iterator over the keys (in lexicographic order) following `key` (excluding `key`)
	/// alongside its value for the given `storage_key` child.
	pub fn child_iter_after(
		&self,
		storage_key: &[u8],
		key: &[u8],
	) -> impl Iterator<Item = (&[u8], &OverlayedValue)> {
		self.children
			.get(storage_key)
			.map(|(overlay, _)| overlay.changes_after(key))
			.into_iter()
			.flatten()
	}

	/// Read only access ot offchain overlay.
	pub fn offchain(&self) -> &OffchainOverlayedChanges {
		&self.offchain
	}

	/// Write a key value pair to the offchain storage overlay.
	pub fn set_offchain_storage(&mut self, key: &[u8], value: Option<&[u8]>) {
		use sp_core::offchain::STORAGE_PREFIX;
		match value {
			Some(value) => self.offchain.set(STORAGE_PREFIX, key, value),
			None => self.offchain.remove(STORAGE_PREFIX, key),
		}
	}

	/// Add transaction index operation.
	pub fn add_transaction_index(&mut self, op: IndexOperation) {
		self.transaction_index_ops.push(op)
	}
}

#[cfg(feature = "std")]
fn retain_map<K, V, F>(map: &mut Map<K, V>, f: F)
where
	K: std::cmp::Eq + std::hash::Hash,
	F: FnMut(&K, &mut V) -> bool,
{
	map.retain(f);
}

#[cfg(not(feature = "std"))]
fn retain_map<K, V, F>(map: &mut Map<K, V>, mut f: F)
where
	K: Ord,
	F: FnMut(&K, &mut V) -> bool,
{
	let old = sp_std::mem::replace(map, Map::default());
	for (k, mut v) in old.into_iter() {
		if f(&k, &mut v) {
			map.insert(k, v);
		}
	}
}

/// An overlayed extension is either a mutable reference
/// or an owned extension.
#[cfg(feature = "std")]
pub enum OverlayedExtension<'a> {
	MutRef(&'a mut Box<dyn Extension>),
	Owned(Box<dyn Extension>),
}

/// Overlayed extensions which are sourced from [`Extensions`].
///
/// The sourced extensions will be stored as mutable references,
/// while extensions that are registered while execution are stored
/// as owned references. After the execution of a runtime function, we
/// can safely drop this object while not having modified the original
/// list.
#[cfg(feature = "std")]
pub struct OverlayedExtensions<'a> {
	extensions: Map<TypeId, OverlayedExtension<'a>>,
}

#[cfg(feature = "std")]
impl<'a> OverlayedExtensions<'a> {
	/// Create a new instance of overalyed extensions from the given extensions.
	pub fn new(extensions: &'a mut Extensions) -> Self {
		Self {
			extensions: extensions
				.iter_mut()
				.map(|(k, v)| (*k, OverlayedExtension::MutRef(v)))
				.collect(),
		}
	}

	/// Return a mutable reference to the requested extension.
	pub fn get_mut(&mut self, ext_type_id: TypeId) -> Option<&mut dyn Any> {
		self.extensions.get_mut(&ext_type_id).map(|ext| match ext {
			OverlayedExtension::MutRef(ext) => ext.as_mut_any(),
			OverlayedExtension::Owned(ext) => ext.as_mut_any(),
		})
	}

	/// Register extension `extension` with the given `type_id`.
	pub fn register(
		&mut self,
		type_id: TypeId,
		extension: Box<dyn Extension>,
	) -> Result<(), sp_externalities::Error> {
		match self.extensions.entry(type_id) {
			MapEntry::Vacant(vacant) => {
				vacant.insert(OverlayedExtension::Owned(extension));
				Ok(())
			},
			MapEntry::Occupied(_) => Err(sp_externalities::Error::ExtensionAlreadyRegistered),
		}
	}

	/// Deregister extension with the given `type_id`.
	///
	/// Returns `true` when there was an extension registered for the given `type_id`.
	pub fn deregister(&mut self, type_id: TypeId) -> bool {
		self.extensions.remove(&type_id).is_some()
	}
}

#[cfg(test)]
mod tests {
	use super::*;
	use crate::{ext::Ext, InMemoryBackend};
	use hex_literal::hex;
	use sp_core::{traits::Externalities, Blake2Hasher};
	use std::collections::BTreeMap;

	fn assert_extrinsics(overlay: &OverlayedChangeSet, key: impl AsRef<[u8]>, expected: Vec<u32>) {
		assert_eq!(
			overlay.get(key.as_ref()).unwrap().extrinsics().into_iter().collect::<Vec<_>>(),
			expected
		)
	}

	#[test]
	fn overlayed_storage_works() {
		let mut overlayed = OverlayedChanges::default();

		let key = vec![42, 69, 169, 142];

		assert!(overlayed.storage(&key).is_none());

		overlayed.start_transaction();

		overlayed.set_storage(key.clone(), Some(vec![1, 2, 3]));
		assert_eq!(overlayed.storage(&key).unwrap(), Some(&[1, 2, 3][..]));

		overlayed.commit_transaction().unwrap();

		assert_eq!(overlayed.storage(&key).unwrap(), Some(&[1, 2, 3][..]));

		overlayed.start_transaction();

		overlayed.set_storage(key.clone(), Some(vec![]));
		assert_eq!(overlayed.storage(&key).unwrap(), Some(&[][..]));

		overlayed.set_storage(key.clone(), None);
		assert!(overlayed.storage(&key).unwrap().is_none());

		overlayed.rollback_transaction().unwrap();

		assert_eq!(overlayed.storage(&key).unwrap(), Some(&[1, 2, 3][..]));

		overlayed.set_storage(key.clone(), None);
		assert!(overlayed.storage(&key).unwrap().is_none());
	}

	#[test]
	fn offchain_overlayed_storage_transactions_works() {
		use sp_core::offchain::STORAGE_PREFIX;
		fn check_offchain_content(
			state: &OverlayedChanges,
			nb_commit: usize,
			expected: Vec<(Vec<u8>, Option<Vec<u8>>)>,
		) {
			let mut state = state.clone();
			for _ in 0..nb_commit {
				state.commit_transaction().unwrap();
			}
			let offchain_data: Vec<_> = state.offchain_drain_committed().collect();
			let expected: Vec<_> = expected
				.into_iter()
				.map(|(key, value)| {
					let change = match value {
						Some(value) => OffchainOverlayedChange::SetValue(value),
						None => OffchainOverlayedChange::Remove,
					};
					((STORAGE_PREFIX.to_vec(), key), change)
				})
				.collect();
			assert_eq!(offchain_data, expected);
		}

		let mut overlayed = OverlayedChanges::default();

		let key = vec![42, 69, 169, 142];

		check_offchain_content(&overlayed, 0, vec![]);

		overlayed.start_transaction();

		overlayed.set_offchain_storage(key.as_slice(), Some(&[1, 2, 3][..]));
		check_offchain_content(&overlayed, 1, vec![(key.clone(), Some(vec![1, 2, 3]))]);

		overlayed.commit_transaction().unwrap();

		check_offchain_content(&overlayed, 0, vec![(key.clone(), Some(vec![1, 2, 3]))]);

		overlayed.start_transaction();

		overlayed.set_offchain_storage(key.as_slice(), Some(&[][..]));
		check_offchain_content(&overlayed, 1, vec![(key.clone(), Some(vec![]))]);

		overlayed.set_offchain_storage(key.as_slice(), None);
		check_offchain_content(&overlayed, 1, vec![(key.clone(), None)]);

		overlayed.rollback_transaction().unwrap();

		check_offchain_content(&overlayed, 0, vec![(key.clone(), Some(vec![1, 2, 3]))]);

		overlayed.set_offchain_storage(key.as_slice(), None);
		check_offchain_content(&overlayed, 0, vec![(key.clone(), None)]);
	}

	#[test]
	fn overlayed_storage_root_works() {
		let state_version = StateVersion::default();
		let initial: BTreeMap<_, _> = vec![
			(b"doe".to_vec(), b"reindeer".to_vec()),
			(b"dog".to_vec(), b"puppyXXX".to_vec()),
			(b"dogglesworth".to_vec(), b"catXXX".to_vec()),
			(b"doug".to_vec(), b"notadog".to_vec()),
		]
		.into_iter()
		.collect();
		let backend = InMemoryBackend::<Blake2Hasher>::from((initial, state_version));
		let mut overlay = OverlayedChanges::default();

		overlay.start_transaction();
		overlay.set_storage(b"dog".to_vec(), Some(b"puppy".to_vec()));
		overlay.set_storage(b"dogglesworth".to_vec(), Some(b"catYYY".to_vec()));
		overlay.set_storage(b"doug".to_vec(), Some(vec![]));
		overlay.commit_transaction().unwrap();

		overlay.start_transaction();
		overlay.set_storage(b"dogglesworth".to_vec(), Some(b"cat".to_vec()));
		overlay.set_storage(b"doug".to_vec(), None);

		let mut cache = StorageTransactionCache::default();
		let mut ext = Ext::new(&mut overlay, &mut cache, &backend, None);
		const ROOT: [u8; 32] =
			hex!("39245109cef3758c2eed2ccba8d9b370a917850af3824bc8348d505df2c298fa");

		assert_eq!(&ext.storage_root(state_version)[..], &ROOT);
	}

	#[test]
	fn extrinsic_changes_are_collected() {
		let mut overlay = OverlayedChanges::default();
		overlay.set_collect_extrinsics(true);

		overlay.start_transaction();

		overlay.set_storage(vec![100], Some(vec![101]));

		overlay.set_extrinsic_index(0);
		overlay.set_storage(vec![1], Some(vec![2]));

		overlay.set_extrinsic_index(1);
		overlay.set_storage(vec![3], Some(vec![4]));

		overlay.set_extrinsic_index(2);
		overlay.set_storage(vec![1], Some(vec![6]));

		assert_extrinsics(&overlay.top, vec![1], vec![0, 2]);
		assert_extrinsics(&overlay.top, vec![3], vec![1]);
		assert_extrinsics(&overlay.top, vec![100], vec![NO_EXTRINSIC_INDEX]);

		overlay.start_transaction();

		overlay.set_extrinsic_index(3);
		overlay.set_storage(vec![3], Some(vec![7]));

		overlay.set_extrinsic_index(4);
		overlay.set_storage(vec![1], Some(vec![8]));

		assert_extrinsics(&overlay.top, vec![1], vec![0, 2, 4]);
		assert_extrinsics(&overlay.top, vec![3], vec![1, 3]);
		assert_extrinsics(&overlay.top, vec![100], vec![NO_EXTRINSIC_INDEX]);

		overlay.rollback_transaction().unwrap();

		assert_extrinsics(&overlay.top, vec![1], vec![0, 2]);
		assert_extrinsics(&overlay.top, vec![3], vec![1]);
		assert_extrinsics(&overlay.top, vec![100], vec![NO_EXTRINSIC_INDEX]);
	}

	#[test]
	fn next_storage_key_change_works() {
		let mut overlay = OverlayedChanges::default();
		overlay.start_transaction();
		overlay.set_storage(vec![20], Some(vec![20]));
		overlay.set_storage(vec![30], Some(vec![30]));
		overlay.set_storage(vec![40], Some(vec![40]));
		overlay.commit_transaction().unwrap();
		overlay.set_storage(vec![10], Some(vec![10]));
		overlay.set_storage(vec![30], None);

		// next_prospective < next_committed
		let next_to_5 = overlay.iter_after(&[5]).next().unwrap();
		assert_eq!(next_to_5.0.to_vec(), vec![10]);
		assert_eq!(next_to_5.1.value(), Some(&vec![10]));

		// next_committed < next_prospective
		let next_to_10 = overlay.iter_after(&[10]).next().unwrap();
		assert_eq!(next_to_10.0.to_vec(), vec![20]);
		assert_eq!(next_to_10.1.value(), Some(&vec![20]));

		// next_committed == next_prospective
		let next_to_20 = overlay.iter_after(&[20]).next().unwrap();
		assert_eq!(next_to_20.0.to_vec(), vec![30]);
		assert_eq!(next_to_20.1.value(), None);

		// next_committed, no next_prospective
		let next_to_30 = overlay.iter_after(&[30]).next().unwrap();
		assert_eq!(next_to_30.0.to_vec(), vec![40]);
		assert_eq!(next_to_30.1.value(), Some(&vec![40]));

		overlay.set_storage(vec![50], Some(vec![50]));
		// next_prospective, no next_committed
		let next_to_40 = overlay.iter_after(&[40]).next().unwrap();
		assert_eq!(next_to_40.0.to_vec(), vec![50]);
		assert_eq!(next_to_40.1.value(), Some(&vec![50]));
	}

	#[test]
	fn next_child_storage_key_change_works() {
		let child_info = ChildInfo::new_default(b"Child1");
		let child_info = &child_info;
		let child = child_info.storage_key();
		let mut overlay = OverlayedChanges::default();
		overlay.start_transaction();
		overlay.set_child_storage(child_info, vec![20], Some(vec![20]));
		overlay.set_child_storage(child_info, vec![30], Some(vec![30]));
		overlay.set_child_storage(child_info, vec![40], Some(vec![40]));
		overlay.commit_transaction().unwrap();
		overlay.set_child_storage(child_info, vec![10], Some(vec![10]));
		overlay.set_child_storage(child_info, vec![30], None);

		// next_prospective < next_committed
		let next_to_5 = overlay.child_iter_after(child, &[5]).next().unwrap();
		assert_eq!(next_to_5.0.to_vec(), vec![10]);
		assert_eq!(next_to_5.1.value(), Some(&vec![10]));

		// next_committed < next_prospective
		let next_to_10 = overlay.child_iter_after(child, &[10]).next().unwrap();
		assert_eq!(next_to_10.0.to_vec(), vec![20]);
		assert_eq!(next_to_10.1.value(), Some(&vec![20]));

		// next_committed == next_prospective
		let next_to_20 = overlay.child_iter_after(child, &[20]).next().unwrap();
		assert_eq!(next_to_20.0.to_vec(), vec![30]);
		assert_eq!(next_to_20.1.value(), None);

		// next_committed, no next_prospective
		let next_to_30 = overlay.child_iter_after(child, &[30]).next().unwrap();
		assert_eq!(next_to_30.0.to_vec(), vec![40]);
		assert_eq!(next_to_30.1.value(), Some(&vec![40]));

		overlay.set_child_storage(child_info, vec![50], Some(vec![50]));
		// next_prospective, no next_committed
		let next_to_40 = overlay.child_iter_after(child, &[40]).next().unwrap();
		assert_eq!(next_to_40.0.to_vec(), vec![50]);
		assert_eq!(next_to_40.1.value(), Some(&vec![50]));
	}
}<|MERGE_RESOLUTION|>--- conflicted
+++ resolved
@@ -27,12 +27,7 @@
 pub use offchain::OffchainOverlayedChanges;
 use sp_core::{
 	offchain::OffchainOverlayedChange,
-<<<<<<< HEAD
-	storage::{well_known_keys::EXTRINSIC_INDEX, ChildInfo},
-	StateVersion,
-=======
 	storage::{well_known_keys::EXTRINSIC_INDEX, ChildInfo, StateVersion},
->>>>>>> 765cd290
 };
 #[cfg(feature = "std")]
 use sp_externalities::{Extension, Extensions};
@@ -506,21 +501,6 @@
 		mut self,
 		backend: &B,
 		parent_hash: H::Out,
-<<<<<<< HEAD
-		mut cache: StorageTransactionCache<B::Transaction, H, N>,
-		state_version: StateVersion,
-	) -> Result<StorageChanges<B::Transaction, H, N>, DefaultError>
-	where
-		H::Out: Ord + Encode + 'static,
-	{
-		self.drain_storage_changes(
-			backend,
-			changes_trie_state,
-			parent_hash,
-			&mut cache,
-			state_version,
-		)
-=======
 		mut cache: StorageTransactionCache<B::Transaction, H>,
 		state_version: StateVersion,
 	) -> Result<StorageChanges<B::Transaction, H>, DefaultError>
@@ -528,25 +508,16 @@
 		H::Out: Ord + Encode + 'static,
 	{
 		self.drain_storage_changes(backend, parent_hash, &mut cache, state_version)
->>>>>>> 765cd290
 	}
 
 	/// Drain all changes into a [`StorageChanges`] instance. Leave empty overlay in place.
 	pub fn drain_storage_changes<B: Backend<H>, H: Hasher>(
 		&mut self,
 		backend: &B,
-<<<<<<< HEAD
-		#[cfg(feature = "std")] changes_trie_state: Option<&ChangesTrieState<H, N>>,
-		parent_hash: H::Out,
-		mut cache: &mut StorageTransactionCache<B::Transaction, H, N>,
-		state_version: StateVersion,
-	) -> Result<StorageChanges<B::Transaction, H, N>, DefaultError>
-=======
 		_parent_hash: H::Out,
 		mut cache: &mut StorageTransactionCache<B::Transaction, H>,
 		state_version: StateVersion,
 	) -> Result<StorageChanges<B::Transaction, H>, DefaultError>
->>>>>>> 765cd290
 	where
 		H::Out: Ord + Encode + 'static,
 	{
@@ -610,13 +581,8 @@
 	pub fn storage_root<H: Hasher, B: Backend<H>>(
 		&self,
 		backend: &B,
-<<<<<<< HEAD
-		cache: &mut StorageTransactionCache<B::Transaction, H, N>,
-		state_version: sp_core::StateVersion,
-=======
 		cache: &mut StorageTransactionCache<B::Transaction, H>,
 		state_version: StateVersion,
->>>>>>> 765cd290
 	) -> H::Out
 	where
 		H::Out: Ord + Encode,
