// This file is part of Substrate.

// Copyright (C) 2019-2022 Parity Technologies (UK) Ltd.
// SPDX-License-Identifier: GPL-3.0-or-later WITH Classpath-exception-2.0

// This program is free software: you can redistribute it and/or modify
// it under the terms of the GNU General Public License as published by
// the Free Software Foundation, either version 3 of the License, or
// (at your option) any later version.

// This program is distributed in the hope that it will be useful,
// but WITHOUT ANY WARRANTY; without even the implied warranty of
// MERCHANTABILITY or FITNESS FOR A PARTICULAR PURPOSE. See the
// GNU General Public License for more details.

// You should have received a copy of the GNU General Public License
// along with this program. If not, see <https://www.gnu.org/licenses/>.

//! Benchmarking module.
//!
//! Utilities to do full-scale benchmarks involving database. With `BenchDb` you
//! can pregenerate seed database and `clone` it for every iteration of your benchmarks
//! or tests to get consistent, smooth benchmark experience!

use std::{
	collections::BTreeMap,
	path::{Path, PathBuf},
	sync::Arc,
};

use crate::{
	client::{Backend, Client},
	keyring::*,
};
use codec::{Decode, Encode};
use futures::executor;
use node_primitives::Block;
use node_runtime::{
	constants::currency::DOLLARS, AccountId, BalancesCall, Call, CheckedExtrinsic, MinimumPeriod,
	Signature, SystemCall, UncheckedExtrinsic,
};
use sc_block_builder::BlockBuilderProvider;
use sc_client_api::{
	execution_extensions::{ExecutionExtensions, ExecutionStrategies},
	BlockBackend, ExecutionStrategy,
};
use sc_client_db::PruningMode;
use sc_consensus::{BlockImport, BlockImportParams, ForkChoiceStrategy, ImportResult, ImportedAux};
use sc_executor::{NativeElseWasmExecutor, WasmExecutionMethod};
use sp_api::ProvideRuntimeApi;
use sp_block_builder::BlockBuilder;
use sp_consensus::BlockOrigin;
use sp_core::{blake2_256, ed25519, sr25519, traits::SpawnNamed, ExecutionContext, Pair, Public};
use sp_inherents::InherentData;
use sp_runtime::{
	generic::BlockId,
	traits::{Block as BlockT, IdentifyAccount, Verify, Zero},
	OpaqueExtrinsic,
};

/// Keyring full of accounts for benching.
///
/// Accounts are ordered:
///     //endowed-user//00
///     //endowed-user//01
///      ...
///     //endowed-user//N
#[derive(Clone)]
pub struct BenchKeyring {
	accounts: BTreeMap<AccountId, BenchPair>,
}

#[derive(Clone)]
enum BenchPair {
	Sr25519(sr25519::Pair),
	Ed25519(ed25519::Pair),
}

impl BenchPair {
	fn sign(&self, payload: &[u8]) -> Signature {
		match self {
			Self::Sr25519(pair) => pair.sign(payload).into(),
			Self::Ed25519(pair) => pair.sign(payload).into(),
		}
	}
}

/// Drop system cache.
///
/// Will panic if cache drop is impossbile.
pub fn drop_system_cache() {
	#[cfg(target_os = "windows")]
	{
		log::warn!(
			target: "bench-logistics",
			"Clearing system cache on windows is not supported. Benchmark might totally be wrong.",
		);
		return
	}

	std::process::Command::new("sync")
		.output()
		.expect("Failed to execute system cache clear");

	#[cfg(target_os = "linux")]
	{
		log::trace!(target: "bench-logistics", "Clearing system cache...");
		std::process::Command::new("echo")
			.args(&["3", ">", "/proc/sys/vm/drop_caches", "2>", "/dev/null"])
			.output()
			.expect("Failed to execute system cache clear");

		let temp = tempfile::tempdir().expect("Failed to spawn tempdir");
		let temp_file_path = format!("of={}/buf", temp.path().to_string_lossy());

		// this should refill write cache with 2GB of garbage
		std::process::Command::new("dd")
			.args(&["if=/dev/urandom", &temp_file_path, "bs=64M", "count=32"])
			.output()
			.expect("Failed to execute dd for cache clear");

		// remove tempfile of previous command
		std::process::Command::new("rm")
			.arg(&temp_file_path)
			.output()
			.expect("Failed to remove temp file");

		std::process::Command::new("sync")
			.output()
			.expect("Failed to execute system cache clear");

		log::trace!(target: "bench-logistics", "Clearing system cache done!");
	}

	#[cfg(target_os = "macos")]
	{
		log::trace!(target: "bench-logistics", "Clearing system cache...");
		if let Err(err) = std::process::Command::new("purge").output() {
			log::error!("purge error {:?}: ", err);
			panic!("Could not clear system cache. Run under sudo?");
		}
		log::trace!(target: "bench-logistics", "Clearing system cache done!");
	}
}

/// Pre-initialized benchmarking database.
///
/// This is prepared database with genesis and keyring
/// that can be cloned and then used for any benchmarking.
pub struct BenchDb {
	keyring: BenchKeyring,
	directory_guard: Guard,
	database_type: DatabaseType,
}

impl Clone for BenchDb {
	fn clone(&self) -> Self {
		let keyring = self.keyring.clone();
		let database_type = self.database_type;
		let dir = tempfile::tempdir().expect("temp dir creation failed");

		let seed_dir = self.directory_guard.0.path();

		log::trace!(
			target: "bench-logistics",
			"Copying seed db from {} to {}",
			seed_dir.to_string_lossy(),
			dir.path().to_string_lossy(),
		);
		let seed_db_files = std::fs::read_dir(seed_dir)
			.expect("failed to list file in seed dir")
			.map(|f_result| f_result.expect("failed to read file in seed db").path())
			.collect::<Vec<PathBuf>>();
		fs_extra::copy_items(&seed_db_files, dir.path(), &fs_extra::dir::CopyOptions::new())
			.expect("Copy of seed database is ok");

		// We clear system cache after db clone but before any warmups.
		// This populates system cache with some data unrelated to actual
		// data we will be quering further under benchmark (like what
		// would have happened in real system that queries random entries
		// from database).
		drop_system_cache();

		BenchDb { keyring, directory_guard: Guard(dir), database_type }
	}
}

/// Type of block for generation
#[derive(Debug, PartialEq, Clone, Copy)]
pub enum BlockType {
	/// Bunch of random transfers.
	RandomTransfersKeepAlive,
	/// Bunch of random transfers that drain all of the source balance.
	RandomTransfersReaping,
	/// Bunch of "no-op" calls.
	Noop,
}

impl BlockType {
	/// Create block content description with specified number of transactions.
	pub fn to_content(self, size: Option<usize>) -> BlockContent {
		BlockContent { block_type: self, size }
	}
}

/// Content of the generated block.
#[derive(Clone, Debug)]
pub struct BlockContent {
	block_type: BlockType,
	size: Option<usize>,
}

/// Type of backend database.
#[derive(Debug, PartialEq, Clone, Copy)]
pub enum DatabaseType {
	/// RocksDb backend.
	RocksDb,
	/// Parity DB backend.
	ParityDb,
}

impl DatabaseType {
	fn into_settings(self, path: PathBuf) -> sc_client_db::DatabaseSource {
		match self {
			Self::RocksDb => sc_client_db::DatabaseSource::RocksDb { path, cache_size: 512 },
			Self::ParityDb => sc_client_db::DatabaseSource::ParityDb { path },
		}
	}
}

/// Benchmarking task executor.
///
/// Uses multiple threads as the regular executable.
#[derive(Debug, Clone)]
pub struct TaskExecutor {
	pool: executor::ThreadPool,
}

impl TaskExecutor {
	fn new() -> Self {
		Self { pool: executor::ThreadPool::new().expect("Failed to create task executor") }
	}
}

impl SpawnNamed for TaskExecutor {
	fn spawn(
		&self,
		_: &'static str,
		_: Option<&'static str>,
		future: futures::future::BoxFuture<'static, ()>,
	) {
		self.pool.spawn_ok(future);
	}

	fn spawn_blocking(
		&self,
		_: &'static str,
		_: Option<&'static str>,
		future: futures::future::BoxFuture<'static, ()>,
	) {
		self.pool.spawn_ok(future);
	}
}

/// Iterator for block content.
pub struct BlockContentIterator<'a> {
	iteration: usize,
	content: BlockContent,
	runtime_version: sc_executor::RuntimeVersion,
	genesis_hash: node_primitives::Hash,
	keyring: &'a BenchKeyring,
}

impl<'a> BlockContentIterator<'a> {
	fn new(content: BlockContent, keyring: &'a BenchKeyring, client: &Client) -> Self {
		let runtime_version = client
			.runtime_version_at(&BlockId::number(0))
			.expect("There should be runtime version at 0");

		let genesis_hash = client
			.block_hash(Zero::zero())
			.expect("Database error?")
			.expect("Genesis block always exists; qed");

		BlockContentIterator { iteration: 0, content, keyring, runtime_version, genesis_hash }
	}
}

impl<'a> Iterator for BlockContentIterator<'a> {
	type Item = OpaqueExtrinsic;

	fn next(&mut self) -> Option<Self::Item> {
		if self.content.size.map(|size| size <= self.iteration).unwrap_or(false) {
			return None
		}

		let sender = self.keyring.at(self.iteration);
		let receiver = get_account_id_from_seed::<sr25519::Public>(&format!(
			"random-user//{}",
			self.iteration
		));

		let signed = self.keyring.sign(
			CheckedExtrinsic {
				signed: Some((
					sender,
					signed_extra(0, node_runtime::ExistentialDeposit::get() + 1),
				)),
				function: match self.content.block_type {
					BlockType::RandomTransfersKeepAlive =>
						Call::Balances(BalancesCall::transfer_keep_alive {
							dest: sp_runtime::MultiAddress::Id(receiver),
							value: node_runtime::ExistentialDeposit::get() + 1,
						}),
					BlockType::RandomTransfersReaping => {
						Call::Balances(BalancesCall::transfer {
							dest: sp_runtime::MultiAddress::Id(receiver),
							// Transfer so that ending balance would be 1 less than existential
							// deposit so that we kill the sender account.
							value: 100 * DOLLARS - (node_runtime::ExistentialDeposit::get() - 1),
						})
					},
					BlockType::Noop => Call::System(SystemCall::remark { remark: Vec::new() }),
				},
			},
			self.runtime_version.spec_version,
			self.runtime_version.transaction_version,
			self.genesis_hash.into(),
		);

		let encoded = Encode::encode(&signed);

		let opaque = OpaqueExtrinsic::decode(&mut &encoded[..]).expect("Failed  to decode opaque");

		self.iteration += 1;

		Some(opaque)
	}
}

impl BenchDb {
	/// New immutable benchmarking database.
	///
	/// See [`BenchDb::new`] method documentation for more information about the purpose
	/// of this structure.
	pub fn with_key_types(
		database_type: DatabaseType,
		keyring_length: usize,
		key_types: KeyTypes,
	) -> Self {
		let keyring = BenchKeyring::new(keyring_length, key_types);

		let dir = tempfile::tempdir().expect("temp dir creation failed");
		log::trace!(
			target: "bench-logistics",
			"Created seed db at {}",
			dir.path().to_string_lossy(),
		);
		let (_client, _backend, _task_executor) =
			Self::bench_client(database_type, dir.path(), Profile::Native, &keyring);
		let directory_guard = Guard(dir);

		BenchDb { keyring, directory_guard, database_type }
	}

	/// New immutable benchmarking database.
	///
	/// This will generate database files in random temporary directory
	/// and keep it there until struct is dropped.
	///
	/// You can `clone` this database or you can `create_context` from it
	/// (which also does `clone`) to run actual operation against new database
	/// which will be identical to the original.
	pub fn new(database_type: DatabaseType, keyring_length: usize) -> Self {
		Self::with_key_types(database_type, keyring_length, KeyTypes::Sr25519)
	}

	// This should return client that is doing everything that full node
	// is doing.
	//
	// - This client should use best wasm execution method.
	// - This client should work with real database only.
	fn bench_client(
		database_type: DatabaseType,
		dir: &std::path::Path,
		profile: Profile,
		keyring: &BenchKeyring,
	) -> (Client, std::sync::Arc<Backend>, TaskExecutor) {
		let db_config = sc_client_db::DatabaseSettings {
<<<<<<< HEAD
			trie_cache_maximum_size: Some(16 * 1024 * 1024),
			state_pruning: PruningMode::ArchiveAll,
=======
			state_cache_size: 16 * 1024 * 1024,
			state_cache_child_ratio: Some((0, 100)),
			state_pruning: Some(PruningMode::ArchiveAll),
>>>>>>> d602397a
			source: database_type.into_settings(dir.into()),
			keep_blocks: sc_client_db::KeepBlocks::All,
		};
		let task_executor = TaskExecutor::new();

		let backend = sc_service::new_db_backend(db_config).expect("Should not fail");
		let client = sc_service::new_client(
			backend.clone(),
			NativeElseWasmExecutor::new(WasmExecutionMethod::Compiled, None, 8, 2),
			&keyring.generate_genesis(),
			None,
			None,
			ExecutionExtensions::new(profile.into_execution_strategies(), None, None),
			Box::new(task_executor.clone()),
			None,
			None,
			Default::default(),
		)
		.expect("Should not fail");

		(client, backend, task_executor)
	}

	/// Generate list of required inherents.
	///
	/// Uses already instantiated Client.
	pub fn generate_inherents(&mut self, client: &Client) -> Vec<OpaqueExtrinsic> {
		let mut inherent_data = InherentData::new();
		let timestamp = 1 * MinimumPeriod::get();

		inherent_data
			.put_data(sp_timestamp::INHERENT_IDENTIFIER, &timestamp)
			.expect("Put timestamp failed");

		client
			.runtime_api()
			.inherent_extrinsics_with_context(
				&BlockId::number(0),
				ExecutionContext::BlockConstruction,
				inherent_data,
			)
			.expect("Get inherents failed")
	}

	/// Iterate over some block content with transaction signed using this database keyring.
	pub fn block_content(&self, content: BlockContent, client: &Client) -> BlockContentIterator {
		BlockContentIterator::new(content, &self.keyring, client)
	}

	/// Get cliet for this database operations.
	pub fn client(&mut self) -> Client {
		let (client, _backend, _task_executor) = Self::bench_client(
			self.database_type,
			self.directory_guard.path(),
			Profile::Wasm,
			&self.keyring,
		);

		client
	}

	/// Generate new block using this database.
	pub fn generate_block(&mut self, content: BlockContent) -> Block {
		let client = self.client();

		let mut block = client.new_block(Default::default()).expect("Block creation failed");

		for extrinsic in self.generate_inherents(&client) {
			block.push(extrinsic).expect("Push inherent failed");
		}

		let start = std::time::Instant::now();
		for opaque in self.block_content(content, &client) {
			match block.push(opaque) {
				Err(sp_blockchain::Error::ApplyExtrinsicFailed(
					sp_blockchain::ApplyExtrinsicFailed::Validity(e),
				)) if e.exhausted_resources() => break,
				Err(err) => panic!("Error pushing transaction: {:?}", err),
				Ok(_) => {},
			}
		}

		let block = block.build().expect("Block build failed").block;

		log::info!(
			target: "bench-logistics",
			"Block construction: {:#?} ({} tx)",
			start.elapsed(), block.extrinsics.len()
		);

		block
	}

	/// Database path.
	pub fn path(&self) -> &Path {
		self.directory_guard.path()
	}

	/// Clone this database and create context for testing/benchmarking.
	pub fn create_context(&self, profile: Profile) -> BenchContext {
		let BenchDb { directory_guard, keyring, database_type } = self.clone();
		let (client, backend, task_executor) =
			Self::bench_client(database_type, directory_guard.path(), profile, &keyring);

		BenchContext {
			client: Arc::new(client),
			db_guard: directory_guard,
			backend,
			spawn_handle: Box::new(task_executor),
		}
	}
}

/// Key types to be used in benching keyring
pub enum KeyTypes {
	/// sr25519 signing keys
	Sr25519,
	/// ed25519 signing keys
	Ed25519,
}

impl BenchKeyring {
	/// New keyring.
	///
	/// `length` is the number of accounts generated.
	pub fn new(length: usize, key_types: KeyTypes) -> Self {
		let mut accounts = BTreeMap::new();

		for n in 0..length {
			let seed = format!("//endowed-user/{}", n);
			let (account_id, pair) = match key_types {
				KeyTypes::Sr25519 => {
					let pair =
						sr25519::Pair::from_string(&seed, None).expect("failed to generate pair");
					let account_id = AccountPublic::from(pair.public()).into_account();
					(account_id, BenchPair::Sr25519(pair))
				},
				KeyTypes::Ed25519 => {
					let pair = ed25519::Pair::from_seed(&blake2_256(seed.as_bytes()));
					let account_id = AccountPublic::from(pair.public()).into_account();
					(account_id, BenchPair::Ed25519(pair))
				},
			};
			accounts.insert(account_id, pair);
		}

		Self { accounts }
	}

	/// Generated account id-s from keyring keypairs.
	pub fn collect_account_ids(&self) -> Vec<AccountId> {
		self.accounts.keys().cloned().collect()
	}

	/// Get account id at position `index`
	pub fn at(&self, index: usize) -> AccountId {
		self.accounts.keys().nth(index).expect("Failed to get account").clone()
	}

	/// Sign transaction with keypair from this keyring.
	pub fn sign(
		&self,
		xt: CheckedExtrinsic,
		spec_version: u32,
		tx_version: u32,
		genesis_hash: [u8; 32],
	) -> UncheckedExtrinsic {
		match xt.signed {
			Some((signed, extra)) => {
				let payload = (
					xt.function,
					extra.clone(),
					spec_version,
					tx_version,
					genesis_hash,
					genesis_hash,
				);
				let key = self.accounts.get(&signed).expect("Account id not found in keyring");
				let signature = payload.using_encoded(|b| {
					if b.len() > 256 {
						key.sign(&sp_io::hashing::blake2_256(b))
					} else {
						key.sign(b)
					}
				});
				UncheckedExtrinsic {
					signature: Some((sp_runtime::MultiAddress::Id(signed), signature, extra)),
					function: payload.0,
				}
			},
			None => UncheckedExtrinsic { signature: None, function: xt.function },
		}
	}

	/// Generate genesis with accounts from this keyring endowed with some balance.
	pub fn generate_genesis(&self) -> node_runtime::GenesisConfig {
		crate::genesis::config_endowed(
			Some(node_runtime::wasm_binary_unwrap()),
			self.collect_account_ids(),
		)
	}
}

/// Profile for exetion strategies.
#[derive(Clone, Copy, Debug)]
pub enum Profile {
	/// As native as possible.
	Native,
	/// As wasm as possible.
	Wasm,
}

impl Profile {
	fn into_execution_strategies(self) -> ExecutionStrategies {
		match self {
			Profile::Wasm => ExecutionStrategies {
				syncing: ExecutionStrategy::AlwaysWasm,
				importing: ExecutionStrategy::AlwaysWasm,
				block_construction: ExecutionStrategy::AlwaysWasm,
				offchain_worker: ExecutionStrategy::AlwaysWasm,
				other: ExecutionStrategy::AlwaysWasm,
			},
			Profile::Native => ExecutionStrategies {
				syncing: ExecutionStrategy::NativeElseWasm,
				importing: ExecutionStrategy::NativeElseWasm,
				block_construction: ExecutionStrategy::NativeElseWasm,
				offchain_worker: ExecutionStrategy::NativeElseWasm,
				other: ExecutionStrategy::NativeElseWasm,
			},
		}
	}
}

struct Guard(tempfile::TempDir);

impl Guard {
	fn path(&self) -> &Path {
		self.0.path()
	}
}

/// Benchmarking/test context holding instantiated client and backend references.
pub struct BenchContext {
	/// Node client.
	pub client: Arc<Client>,
	/// Node backend.
	pub backend: Arc<Backend>,
	/// Spawn handle.
	pub spawn_handle: Box<dyn SpawnNamed>,

	db_guard: Guard,
}

type AccountPublic = <Signature as Verify>::Signer;

fn get_from_seed<TPublic: Public>(seed: &str) -> <TPublic::Pair as Pair>::Public {
	TPublic::Pair::from_string(&format!("//{}", seed), None)
		.expect("static values are valid; qed")
		.public()
}

fn get_account_id_from_seed<TPublic: Public>(seed: &str) -> AccountId
where
	AccountPublic: From<<TPublic::Pair as Pair>::Public>,
{
	AccountPublic::from(get_from_seed::<TPublic>(seed)).into_account()
}

impl BenchContext {
	/// Import some block.
	pub fn import_block(&mut self, block: Block) {
		let mut import_params =
			BlockImportParams::new(BlockOrigin::NetworkBroadcast, block.header.clone());
		import_params.body = Some(block.extrinsics().to_vec());
		import_params.fork_choice = Some(ForkChoiceStrategy::LongestChain);

		assert_eq!(self.client.chain_info().best_number, 0);

		assert_eq!(
			futures::executor::block_on(
				self.client.import_block(import_params, Default::default())
			)
			.expect("Failed to import block"),
			ImportResult::Imported(ImportedAux {
				header_only: false,
				clear_justification_requests: false,
				needs_justification: false,
				bad_justification: false,
				is_new_best: true,
			})
		);

		assert_eq!(self.client.chain_info().best_number, 1);
	}

	/// Database path for the current context.
	pub fn path(&self) -> &Path {
		self.db_guard.path()
	}
}<|MERGE_RESOLUTION|>--- conflicted
+++ resolved
@@ -387,14 +387,8 @@
 		keyring: &BenchKeyring,
 	) -> (Client, std::sync::Arc<Backend>, TaskExecutor) {
 		let db_config = sc_client_db::DatabaseSettings {
-<<<<<<< HEAD
 			trie_cache_maximum_size: Some(16 * 1024 * 1024),
-			state_pruning: PruningMode::ArchiveAll,
-=======
-			state_cache_size: 16 * 1024 * 1024,
-			state_cache_child_ratio: Some((0, 100)),
 			state_pruning: Some(PruningMode::ArchiveAll),
->>>>>>> d602397a
 			source: database_type.into_settings(dir.into()),
 			keep_blocks: sc_client_db::KeepBlocks::All,
 		};
